--- conflicted
+++ resolved
@@ -29,69 +29,15 @@
         private void InitializeComponent()
         {
             System.ComponentModel.ComponentResourceManager resources = new System.ComponentModel.ComponentResourceManager(typeof(CameraConfigurationDialog));
-<<<<<<< HEAD
-=======
-            this.ButtonPanel = new System.Windows.Forms.Panel();
-            this.buttonCancel = new System.Windows.Forms.Button();
-            this.buttonOK = new System.Windows.Forms.Button();
-            this.buttonApply = new System.Windows.Forms.Button();
             this.cameraSettingsControl = new MetriCam2.Controls.CameraSettingsControl();
->>>>>>> 9f7ad479
             this.labelSettings = new System.Windows.Forms.Label();
             this.checkedListBoxChannels = new System.Windows.Forms.CheckedListBox();
             this.labelChannels = new System.Windows.Forms.Label();
             this.SettingsPanel = new System.Windows.Forms.Panel();
             this.tableLayoutPanel1 = new System.Windows.Forms.TableLayoutPanel();
-            this.ButtonPanel.SuspendLayout();
             this.SettingsPanel.SuspendLayout();
             this.tableLayoutPanel1.SuspendLayout();
             this.SuspendLayout();
-            // 
-<<<<<<< HEAD
-=======
-            // ButtonPanel
-            // 
-            this.ButtonPanel.Anchor = ((System.Windows.Forms.AnchorStyles)((System.Windows.Forms.AnchorStyles.Bottom | System.Windows.Forms.AnchorStyles.Right)));
-            this.ButtonPanel.Controls.Add(this.buttonApply);
-            this.ButtonPanel.Controls.Add(this.buttonOK);
-            this.ButtonPanel.Controls.Add(this.buttonCancel);
-            this.ButtonPanel.Location = new System.Drawing.Point(667, 701);
-            this.ButtonPanel.Name = "ButtonPanel";
-            this.ButtonPanel.Size = new System.Drawing.Size(264, 37);
-            this.ButtonPanel.TabIndex = 11;
-            // 
-            // buttonCancel
-            // 
-            this.buttonCancel.Anchor = ((System.Windows.Forms.AnchorStyles)((System.Windows.Forms.AnchorStyles.Bottom | System.Windows.Forms.AnchorStyles.Right)));
-            this.buttonCancel.Location = new System.Drawing.Point(181, 4);
-            this.buttonCancel.Name = "buttonCancel";
-            this.buttonCancel.Size = new System.Drawing.Size(75, 29);
-            this.buttonCancel.TabIndex = 4;
-            this.buttonCancel.Text = "&Cancel";
-            this.buttonCancel.UseVisualStyleBackColor = true;
-            this.buttonCancel.Click += new System.EventHandler(this.buttonCancel_Click);
-            // 
-            // buttonOK
-            // 
-            this.buttonOK.Anchor = ((System.Windows.Forms.AnchorStyles)((System.Windows.Forms.AnchorStyles.Bottom | System.Windows.Forms.AnchorStyles.Right)));
-            this.buttonOK.Location = new System.Drawing.Point(19, 4);
-            this.buttonOK.Name = "buttonOK";
-            this.buttonOK.Size = new System.Drawing.Size(75, 29);
-            this.buttonOK.TabIndex = 3;
-            this.buttonOK.Text = "&OK";
-            this.buttonOK.UseVisualStyleBackColor = true;
-            this.buttonOK.Click += new System.EventHandler(this.buttonOK_Click);
-            // 
-            // buttonApply
-            // 
-            this.buttonApply.Anchor = ((System.Windows.Forms.AnchorStyles)((System.Windows.Forms.AnchorStyles.Bottom | System.Windows.Forms.AnchorStyles.Right)));
-            this.buttonApply.Location = new System.Drawing.Point(100, 4);
-            this.buttonApply.Name = "buttonApply";
-            this.buttonApply.Size = new System.Drawing.Size(75, 29);
-            this.buttonApply.TabIndex = 5;
-            this.buttonApply.Text = "&Apply";
-            this.buttonApply.UseVisualStyleBackColor = true;
-            this.buttonApply.Click += new System.EventHandler(this.buttonApply_Click);
             // 
             // cameraSettingsControl
             // 
@@ -106,7 +52,6 @@
             this.cameraSettingsControl.TextColor = System.Drawing.Color.Black;
             this.cameraSettingsControl.VisibleParameters = null;
             // 
->>>>>>> 9f7ad479
             // labelSettings
             // 
             this.labelSettings.AutoSize = true;
@@ -133,28 +78,6 @@
             // 
             // labelChannels
             // 
-<<<<<<< HEAD
-            this.cameraSettingsControl.Anchor = System.Windows.Forms.AnchorStyles.None;
-            this.cameraSettingsControl.BorderStyle = System.Windows.Forms.BorderStyle.FixedSingle;
-            this.cameraSettingsControl.Camera = null;
-            this.cameraSettingsControl.ContainsOneOrMoreWritableParameters = false;
-            this.cameraSettingsControl.HeadingFont = new System.Drawing.Font("Segoe UI", 8.25F, ((System.Drawing.FontStyle)((System.Drawing.FontStyle.Bold | System.Drawing.FontStyle.Underline))));
-            this.cameraSettingsControl.LabelFont = new System.Drawing.Font("Segoe UI", 8.25F, System.Drawing.FontStyle.Regular, System.Drawing.GraphicsUnit.Point, ((byte)(0)));
-            this.cameraSettingsControl.Location = new System.Drawing.Point(16, 144);
-            this.cameraSettingsControl.Name = "cameraSettingsControl";
-            this.cameraSettingsControl.Size = new System.Drawing.Size(840, 467);
-            this.cameraSettingsControl.TabIndex = 0;
-            this.cameraSettingsControl.TextColor = System.Drawing.Color.Black;
-            this.cameraSettingsControl.VisibleParameters = null;
-            // 
-            // CameraConfigurationDialog
-            // 
-            this.ClientSize = new System.Drawing.Size(868, 627);
-            this.Controls.Add(this.checkedListBoxChannels);
-            this.Controls.Add(this.labelChannels);
-            this.Controls.Add(this.labelSettings);
-            this.Controls.Add(this.cameraSettingsControl);
-=======
             this.labelChannels.AutoSize = true;
             this.labelChannels.Font = new System.Drawing.Font("Segoe UI", 12F, System.Drawing.FontStyle.Regular, System.Drawing.GraphicsUnit.Point, ((byte)(0)));
             this.labelChannels.Location = new System.Drawing.Point(10, 10);
@@ -171,16 +94,15 @@
             this.SettingsPanel.Controls.Add(this.cameraSettingsControl);
             this.SettingsPanel.Dock = System.Windows.Forms.DockStyle.Fill;
             this.SettingsPanel.Location = new System.Drawing.Point(10, 174);
-            this.SettingsPanel.Margin = new System.Windows.Forms.Padding(10, 10, 10, 3);
+            this.SettingsPanel.Margin = new System.Windows.Forms.Padding(10);
             this.SettingsPanel.Name = "SettingsPanel";
-            this.SettingsPanel.Size = new System.Drawing.Size(914, 506);
+            this.SettingsPanel.Size = new System.Drawing.Size(914, 557);
             this.SettingsPanel.TabIndex = 10;
             // 
             // tableLayoutPanel1
             // 
             this.tableLayoutPanel1.ColumnCount = 1;
             this.tableLayoutPanel1.ColumnStyles.Add(new System.Windows.Forms.ColumnStyle(System.Windows.Forms.SizeType.Percent, 100F));
-            this.tableLayoutPanel1.Controls.Add(this.ButtonPanel, 0, 4);
             this.tableLayoutPanel1.Controls.Add(this.SettingsPanel, 0, 3);
             this.tableLayoutPanel1.Controls.Add(this.checkedListBoxChannels, 0, 1);
             this.tableLayoutPanel1.Controls.Add(this.labelSettings, 0, 2);
@@ -188,12 +110,12 @@
             this.tableLayoutPanel1.Dock = System.Windows.Forms.DockStyle.Fill;
             this.tableLayoutPanel1.Location = new System.Drawing.Point(0, 0);
             this.tableLayoutPanel1.Name = "tableLayoutPanel1";
-            this.tableLayoutPanel1.RowCount = 5;
+            this.tableLayoutPanel1.RowCount = 4;
             this.tableLayoutPanel1.RowStyles.Add(new System.Windows.Forms.RowStyle());
             this.tableLayoutPanel1.RowStyles.Add(new System.Windows.Forms.RowStyle());
             this.tableLayoutPanel1.RowStyles.Add(new System.Windows.Forms.RowStyle());
             this.tableLayoutPanel1.RowStyles.Add(new System.Windows.Forms.RowStyle(System.Windows.Forms.SizeType.Percent, 100F));
-            this.tableLayoutPanel1.RowStyles.Add(new System.Windows.Forms.RowStyle(System.Windows.Forms.SizeType.Absolute, 58F));
+            this.tableLayoutPanel1.RowStyles.Add(new System.Windows.Forms.RowStyle(System.Windows.Forms.SizeType.Absolute, 20F));
             this.tableLayoutPanel1.Size = new System.Drawing.Size(934, 741);
             this.tableLayoutPanel1.TabIndex = 12;
             // 
@@ -201,7 +123,6 @@
             // 
             this.ClientSize = new System.Drawing.Size(934, 741);
             this.Controls.Add(this.tableLayoutPanel1);
->>>>>>> 9f7ad479
             this.Font = new System.Drawing.Font("Segoe UI", 9.75F, System.Drawing.FontStyle.Regular, System.Drawing.GraphicsUnit.Point, ((byte)(0)));
             this.Icon = ((System.Drawing.Icon)(resources.GetObject("$this.Icon")));
             this.KeyPreview = true;
@@ -211,7 +132,6 @@
             this.FormClosed += new System.Windows.Forms.FormClosedEventHandler(this.CameraConfigurationDialog_FormClosed);
             this.Load += new System.EventHandler(this.CameraConfigurationDialog_Load);
             this.KeyDown += new System.Windows.Forms.KeyEventHandler(this.CameraConfigurationDialog_KeyDown);
-            this.ButtonPanel.ResumeLayout(false);
             this.SettingsPanel.ResumeLayout(false);
             this.tableLayoutPanel1.ResumeLayout(false);
             this.tableLayoutPanel1.PerformLayout();
@@ -220,14 +140,6 @@
         }
 
         #endregion
-
-<<<<<<< HEAD
-=======
-        private System.Windows.Forms.Panel ButtonPanel;
-        private System.Windows.Forms.Button buttonApply;
-        private System.Windows.Forms.Button buttonOK;
-        private System.Windows.Forms.Button buttonCancel;
->>>>>>> 9f7ad479
         private CameraSettingsControl cameraSettingsControl;
         private System.Windows.Forms.Label labelSettings;
         private System.Windows.Forms.CheckedListBox checkedListBoxChannels;
