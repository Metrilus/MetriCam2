﻿// Copyright (c) Metrilus GmbH
// MetriCam 2 is licensed under the MIT license. See License.txt for full license text.

using MetriCam2;
using System;
using System.Collections.Generic;
using System.ComponentModel;
using System.Drawing;
using System.Globalization;
using System.Reflection;
using System.Text.RegularExpressions;
using System.Threading;
using System.Windows.Forms;
using Metrilus.Util;
using MetriCam2.Exceptions;

namespace MetriCam2.Controls
{
    public partial class CameraSettingsControl : UserControl
    {
        #region Types
        /// <summary>
        /// Alphabetical sorting, while Auo*-parameters are placed before their base parameter.
        /// </summary>
        internal class ParamDescComparer : IComparer<ParamDesc>
        {
            /// <summary>
            /// Alphabetical sorting, while Auo*-parameters are placed before their base parameter.
            /// </summary>
            public int Compare(ParamDesc x, ParamDesc y)
            {
                if (!x.IsAutoParameter() && !y.IsAutoParameter())
                {
                    return x.Name.CompareTo(y.Name);
                }

                // Handle Auto*-parameters:
                // If at least one parameter is an Auto*-parameter, then just compare the base names.

                string xBaseName = x.GetBaseParameterName();
                string yBaseName = y.GetBaseParameterName();

                int c = xBaseName.CompareTo(yBaseName);

                // If the base names are the same, then one must be the Auto*- and the other the base parameter.
                // Thus, simply compare the original names.
                if (0 == c)
                {
                    c = x.Name.CompareTo(y.Name);
                }

                return c;
            }
        }

        /// <summary>
        /// ButtonEventArgs
        /// </summary>
        public class ButtonEventArgs : EventArgs
        {
            private MethodInfo info;
            /// <summary>
            /// MethodInfo.
            /// </summary>
            public MethodInfo Info
            {
                get { return info; }
                set { info = value; }
            }
            /// <summary>
            /// Constructor
            /// </summary>
            /// <param name="info"></param>
            public ButtonEventArgs(MethodInfo info)
            {
                this.info = info;
            }
        }
        #endregion

        #region Private Fields
        private const int COL_PARAM_NAME = 0;
        private const int COL_PARAM_VAL = 1;
        private const int COL_PARAM_UNIT = 2;
        private static readonly string VALUE_SUFFIX = "_value";

        private Camera cam;
        #endregion

        #region Public Properties
        public Camera Camera
        {
            get { return cam; }
            set
            {
                if (null == value)
                {
                    return;
                }

                if (null != cam)
                {
                    cam.OnConnected -= InitConfigurationParameters;
                    cam.OnDisconnected -= InitConfigurationParameters;
                }

                cam = value;

                // Update icon
                //   use cam.CameraIcon
                // Update list of channels
                //   use cam.Channels;
                // Update child controls.
                InitConfigurationParameters(cam);

                cam.OnConnected += InitConfigurationParameters;
                cam.OnDisconnected += InitConfigurationParameters;
            }
        }

        public bool ContainsOneOrMoreWritableParameters { get; set; }

        public List<string> VisibleParameters { get; set; }
        public Color TextColor { get; set; }
        public Font HeadingFont { get; set; }
        public Font LabelFont { get; set; }
        #endregion

        #region Constructor
        public CameraSettingsControl()
        {
            InitializeComponent();
            LabelFont = new System.Drawing.Font("Segoe UI", 8.25F, System.Drawing.FontStyle.Regular, System.Drawing.GraphicsUnit.Point, ((byte)(0)));
            HeadingFont = new Font(LabelFont.FontFamily, LabelFont.Size, FontStyle.Bold | FontStyle.Underline);
            TextColor = Color.Black;
        }
        #endregion

<<<<<<< HEAD
=======
        #region Public Methods
        public void ApplyCameraSettings()
        {
            Dictionary<string, object> keyValues = new Dictionary<string, object>();

            for (int j = 0; j < tableLayoutPanel1.Controls.Count; j++)
            {
                Control ctrl = tableLayoutPanel1.Controls[j];
                if (ctrl is Label || !ctrl.Name.EndsWith(VALUE_SUFFIX) || !ctrl.Enabled)
                {
                    continue;
                }

                string parameterName = ctrl.Name.Replace(VALUE_SUFFIX, string.Empty);
                object parameterValue = ctrl.Text;
                if (ctrl is CheckBox)
                {
                    parameterValue = ((CheckBox)ctrl).Checked.ToString(CultureInfo.InvariantCulture);
                }
                if (ctrl is NumericUpDown)
                {
                    parameterValue = ((NumericUpDown)ctrl).Value.ToString(CultureInfo.InvariantCulture);
                }
                if (ctrl is Slider)
                {
                    parameterValue = ((Slider)ctrl).Value.ToString(CultureInfo.InvariantCulture);
                }
                if (ctrl is MultiFileSelector)
                {
                    parameterValue = ((MultiFileSelector)ctrl).SelectedFiles;
                }
                keyValues.Add(parameterName, parameterValue);
            }

            try
            {
                Camera.SetParameters(keyValues);
            }
            catch (SettingsCombinationNotSupportedException)
            {
                ShowMessageBoxCombinationOfSettingsNotSupported();
            }

            InitConfigurationParameters(this.Camera);
        }
        #endregion

>>>>>>> 04755445
        #region Private Methods
        private string SeperateString(string value)
        {
            return Regex.Replace(value, "((?<=[a-z])[A-Z]|[A-Z](?=[a-z]))", " $1");
        }

        private void InitConfigurationParameters(Camera cam)
        {
            this.SuspendLayout();
            tableLayoutPanel1.SuspendLayout();

            // reset view
            tableLayoutPanel1.Controls.Clear();
            tableLayoutPanel1.RowStyles.Clear();

            int currentRow = 0;

            AddHeadingRow(currentRow);

<<<<<<< HEAD
            List<ParamDesc> parameters = new List<ParamDesc>();
            List<ParamDesc> allParameters = cam.GetParameters();
=======
            List<Camera.ParamDesc> parameters = new List<Camera.ParamDesc>();
            List<Camera.ParamDesc> allParameters = cam.GetParameters();
>>>>>>> 04755445

            if (VisibleParameters != null)
            {
                foreach (var item in allParameters)
                {
                    if (VisibleParameters.Contains(item.Name))
                    {
                        parameters.Add(item);
                    }
                }
            }
            else
            {
                parameters = allParameters;
            }

            parameters.Sort(new ParamDescComparer());

            ContainsOneOrMoreWritableParameters = false;
            int contentHeight = HeadingFont.Height * 2;
            foreach (var paramDesc in parameters)
            {
                currentRow++;
                tableLayoutPanel1.RowCount = currentRow + 1;

                int rowHeight = LabelFont.Height * 2;
<<<<<<< HEAD
                if (paramDesc is MultiFileParamDesc)
=======
                if (paramDesc is Camera.MultiFileParamDesc)
>>>>>>> 04755445
                {
                    rowHeight = MultiFileSelector.StandardHeight + 8;
                }
                tableLayoutPanel1.RowStyles.Add(new RowStyle(SizeType.Absolute, rowHeight));
                contentHeight += rowHeight;

                tableLayoutPanel1.Controls.Add(CreateNameLabel(paramDesc), COL_PARAM_NAME, currentRow);

                // Build a suitable control for the current parameter
                // Parameter with a value range
<<<<<<< HEAD
                if (paramDesc is IRangeParamDesc)
                {
                    if (paramDesc is RangeParamDesc<int>)
                    {
                        Slider scrollbarValue = CreateSlider((RangeParamDesc<int>)paramDesc, currentRow);
=======
                if (paramDesc is Camera.IRangeParamDesc)
                {
                    if (paramDesc is Camera.RangeParamDesc<int>)
                    {
                        Slider scrollbarValue = CreateSlider((Camera.RangeParamDesc<int>)paramDesc, currentRow);
>>>>>>> 04755445
                        tableLayoutPanel1.Controls.Add(scrollbarValue, COL_PARAM_VAL, currentRow);
                        Label unit = CreateUnitLabel(paramDesc);
                        tableLayoutPanel1.Controls.Add(unit, COL_PARAM_UNIT, currentRow);
                        if (scrollbarValue.Enabled)
                        {
                            ContainsOneOrMoreWritableParameters = true;
                        }
                        scrollbarValue.ValueChanged += (sender, e) =>
                        {
                            string parameterValue = scrollbarValue.Value.ToString(CultureInfo.InvariantCulture);
<<<<<<< HEAD
                            Camera.SetParameter(paramDesc.Name, parameterValue);
                        };
                    }
                    else if (paramDesc is RangeParamDesc<float>)
                    {
                        NumericUpDown upDownValue = CreateNumericUpDown((RangeParamDesc<float>)paramDesc, currentRow);
=======
                            try
                            {
                                Camera.SetParameter(paramDesc.Name, parameterValue);
                            }
                            catch (SettingsCombinationNotSupportedException)
                            {
                                ShowMessageBoxCombinationOfSettingsNotSupported();
                            }
                        };
                    }
                    else if (paramDesc is Camera.RangeParamDesc<float>)
                    {
                        NumericUpDown upDownValue = CreateNumericUpDown((Camera.RangeParamDesc<float>)paramDesc, currentRow);
>>>>>>> 04755445
                        tableLayoutPanel1.Controls.Add(upDownValue, COL_PARAM_VAL, currentRow);
                        Label unit = CreateUnitLabel(paramDesc);
                        tableLayoutPanel1.Controls.Add(unit, COL_PARAM_UNIT, currentRow);
                        if (upDownValue.Enabled)
                        {
                            ContainsOneOrMoreWritableParameters = true;
                        }

                        upDownValue.ValueChanged += (sender, e) =>
                        {
                            string parameterValue = upDownValue.Value.ToString(CultureInfo.InvariantCulture);
<<<<<<< HEAD
                            Camera.SetParameter(paramDesc.Name, parameterValue);
=======
                            try
                            {
                                Camera.SetParameter(paramDesc.Name, parameterValue);
                            }
                            catch (SettingsCombinationNotSupportedException)
                            {
                                ShowMessageBoxCombinationOfSettingsNotSupported();
                            }
>>>>>>> 04755445
                        };
                    }
                    else
                    {
                        TextBox textBoxValue = CreateTextBox(paramDesc, currentRow);
                        tableLayoutPanel1.Controls.Add(textBoxValue, COL_PARAM_VAL, currentRow);
                        Label unit = CreateUnitLabel(paramDesc);
                        tableLayoutPanel1.Controls.Add(unit, COL_PARAM_UNIT, currentRow);
                        if (textBoxValue.Enabled)
                        {
                            ContainsOneOrMoreWritableParameters = true;
                        }
                    }

                    continue;
                }

                // Parameter with a list of values
<<<<<<< HEAD
                if (paramDesc is IListParamDesc)
=======
                if (paramDesc is Camera.IListParamDesc)
>>>>>>> 04755445
                {
                    ComboBox comboBoxValue = CreateComboBox(paramDesc as IListParamDesc, currentRow);
                    tableLayoutPanel1.Controls.Add(comboBoxValue, COL_PARAM_VAL, currentRow);
                    Label unit = CreateUnitLabel(paramDesc);
                    tableLayoutPanel1.Controls.Add(unit, COL_PARAM_UNIT, currentRow);
                    if (comboBoxValue.Enabled)
                    {
                        ContainsOneOrMoreWritableParameters = true;
                    }

<<<<<<< HEAD
                    if(paramDesc is ListParamDesc<Point2i>
                    || paramDesc is ListParamDesc<int>)
=======
                    if (paramDesc is Camera.ListParamDesc<Point2i>
                        || paramDesc is Camera.ListParamDesc<int>
                        || (paramDesc as Camera.IListParamDesc).GetListType().IsEnum)
>>>>>>> 04755445
                    {
                        comboBoxValue.SelectedValueChanged += (sender, e) =>
                        {
                            object parameterValue;

<<<<<<< HEAD
                            if (paramDesc is ListParamDesc<Point2i>)
=======
                            if (paramDesc is Camera.ListParamDesc<Point2i>)
>>>>>>> 04755445
                            {
                                parameterValue = TypeConversion.ResolutionToPoint2i(comboBoxValue.SelectedItem as string);
                            }
                            else if (paramDesc is Camera.ListParamDesc<int>)
                            {
                                parameterValue = int.Parse(comboBoxValue.SelectedItem as string);
                            }
                            else // Enum
                            {
                                parameterValue = Enum.Parse((paramDesc as Camera.IListParamDesc).GetListType(), comboBoxValue.SelectedItem as string);
                            }

<<<<<<< HEAD
                            Camera.SetParameter(paramDesc.Name, parameterValue);
=======
                            try
                            {
                                Camera.SetParameter(paramDesc.Name, parameterValue);
                            }
                            catch (SettingsCombinationNotSupportedException)
                            {
                                ShowMessageBoxCombinationOfSettingsNotSupported();
                            }
>>>>>>> 04755445
                        };
                    }

                    continue;
                }

<<<<<<< HEAD
                if (paramDesc is MultiFileParamDesc)
                {
                    MultiFileSelector fileSelector = CreateMultiFileSelector(paramDesc as MultiFileParamDesc, currentRow);
=======
                if (paramDesc is Camera.MultiFileParamDesc)
                {
                    MultiFileSelector fileSelector = CreateMultiFileSelector(paramDesc as Camera.MultiFileParamDesc, currentRow);
>>>>>>> 04755445
                    tableLayoutPanel1.Controls.Add(fileSelector, COL_PARAM_VAL, currentRow);
                    Label unit = CreateUnitLabel(paramDesc);
                    tableLayoutPanel1.Controls.Add(unit, COL_PARAM_UNIT, currentRow);
                    if (fileSelector.Enabled)
                    {
                        ContainsOneOrMoreWritableParameters = true;
                    }

                    continue;
                }

                // Parameter of type bool
<<<<<<< HEAD
                if (paramDesc is ParamDesc<bool>)
=======
                if (paramDesc is Camera.ParamDesc<bool>)
>>>>>>> 04755445
                {
                    // TODO: build a checkbox
                    CheckBox checkBoxValue = CreateCheckBox(paramDesc as ParamDesc<bool>, currentRow);
                    tableLayoutPanel1.Controls.Add(checkBoxValue, COL_PARAM_VAL, currentRow);
                    Label unit = CreateUnitLabel(paramDesc);
                    tableLayoutPanel1.Controls.Add(unit, COL_PARAM_UNIT, currentRow);
                    if (checkBoxValue.Enabled)
                    {
                        ContainsOneOrMoreWritableParameters = true;
                    }

                    checkBoxValue.CheckStateChanged += (sender, e) =>
                    {
                        string parameterValue = checkBoxValue.Checked.ToString(CultureInfo.InvariantCulture);
                        Dictionary<string, object> keyValues = new Dictionary<string, object>();
<<<<<<< HEAD
                        keyValues.Add(paramDesc.Name, parameterValue);
                        Camera.SetParameters(keyValues);
=======
                        keyValues.Add(parameterName, parameterValue);

                        try
                        {
                            Camera.SetParameters(keyValues);
                        }
                        catch (SettingsCombinationNotSupportedException)
                        {
                            ShowMessageBoxCombinationOfSettingsNotSupported();
                        }
>>>>>>> 04755445
                    };

                    continue;
                }

                // Parameter with a primitive value (e.g. int, string, float, ...)
<<<<<<< HEAD
                if (paramDesc is ParamDesc)
=======
                if (paramDesc is Camera.ParamDesc)
>>>>>>> 04755445
                {
                    // build a text box
                    TextBox textBoxValue = CreateTextBox(paramDesc, currentRow);
                    tableLayoutPanel1.Controls.Add(textBoxValue, COL_PARAM_VAL, currentRow);
                    Label unit = CreateUnitLabel(paramDesc);
                    tableLayoutPanel1.Controls.Add(unit, COL_PARAM_UNIT, currentRow);

                    if (textBoxValue.Enabled)
                    {
                        ContainsOneOrMoreWritableParameters = true;
                    }

                    continue;
                }

                tableLayoutPanel1.ResumeLayout();
                this.ResumeLayout();
                throw new TypeAccessException("No suitable control found for this parameter type.");
            }
            tableLayoutPanel1.RowCount++;

            // Update control size
            this.Height = contentHeight + 2; // add some space for the borders. 2px is the minimum on my (Hannes) Win7 PC
            this.MinimumSize = new Size(this.Width, this.Height);

            tableLayoutPanel1.ResumeLayout();
            this.ResumeLayout();
        }

        private void AddHeadingRow(int currentRow)
        {
            tableLayoutPanel1.RowCount = currentRow + 1;
            tableLayoutPanel1.RowStyles.Add(new RowStyle(SizeType.Absolute, HeadingFont.Height * 2f));

            Label labelHeadParam = new Label();
            labelHeadParam.Font = HeadingFont;
            labelHeadParam.Text = "Parameter";
            labelHeadParam.ForeColor = TextColor;
            labelHeadParam.AutoSize = true;
            labelHeadParam.Anchor = AnchorStyles.Right;
            tableLayoutPanel1.Controls.Add(labelHeadParam, COL_PARAM_NAME, currentRow);

            Label labelHeadValue = new Label();
            labelHeadValue.Font = HeadingFont;
            labelHeadValue.Text = "Value";
            labelHeadValue.ForeColor = TextColor;
            labelHeadValue.AutoSize = true;
            labelHeadValue.Anchor = AnchorStyles.Left;
            tableLayoutPanel1.Controls.Add(labelHeadValue, COL_PARAM_VAL, currentRow);

            Label labelHeadUnit = new Label();
            labelHeadUnit.Font = HeadingFont;
            labelHeadUnit.Text = "Unit";
            labelHeadUnit.ForeColor = TextColor;
            labelHeadUnit.AutoSize = true;
            labelHeadUnit.Anchor = AnchorStyles.Left;
            tableLayoutPanel1.Controls.Add(labelHeadUnit, COL_PARAM_UNIT, currentRow);
        }

        private Label CreateNameLabel(ParamDesc paramDesc)
        {
            Label labelName = new Label();
            labelName.Font = LabelFont;
            labelName.Name = paramDesc.Name + "_label";
            labelName.Text = SeperateString(paramDesc.DisplayName) + ":";
            labelName.ForeColor = TextColor;
            labelName.AutoSize = true;
            labelName.Anchor = AnchorStyles.Right;
            labelName.Enabled = paramDesc.IsWritable;

            return labelName;
        }

        private Label CreateUnitLabel(ParamDesc paramDesc)
        {
            string unitText = "";
            if (null != paramDesc && null != paramDesc.Unit)
            {
                unitText = paramDesc.Unit.ToString(CultureInfo.InvariantCulture);
            }

            Label labelUnit = new Label();
            labelUnit.Font = LabelFont;
            labelUnit.Name = paramDesc.Name + "_unit";
            labelUnit.Text = unitText;
            labelUnit.ForeColor = TextColor;
            labelUnit.AutoSize = true;
            labelUnit.Anchor = AnchorStyles.Left;
            labelUnit.Enabled = paramDesc.IsWritable;

            return labelUnit;
        }

        private void CreateWarningLabel(ParamDesc paramDesc, Exception ex, int currentRow)
        {
            //WarningControl wc = new WarningControl();
            Label warningLabel = new Label();
            warningLabel.Name = paramDesc.Name + "_warn";
            warningLabel.Size = new System.Drawing.Size(20, 20);
            warningLabel.Visible = true;
            warningLabel.Text = "!";
            warningLabel.BackColor = Color.Orange;
            if (ex.InnerException != null)
            {
                warningLabel.Text = ex.InnerException.Message;
            }

            tableLayoutPanel1.Controls.Add(warningLabel, 0, currentRow);
        }

        private CheckBox CreateCheckBox(ParamDesc<bool> paramDesc, int currentRow)
        {
            CheckBox checkBoxValue = new CheckBox();
            checkBoxValue.Name = paramDesc.Name + VALUE_SUFFIX;
            checkBoxValue.Anchor = AnchorStyles.Left | AnchorStyles.Right;
            checkBoxValue.Height = (int)(LabelFont.Height * 2f);
            checkBoxValue.Text = paramDesc.Description;

            if (paramDesc.IsReadable)
            {
                try
                {
                    checkBoxValue.Checked = (bool)paramDesc.Value;
                }
                catch (Exception ex)
                {
                    CreateWarningLabel(paramDesc, ex, currentRow);
                }
            }
            if (!paramDesc.IsWritable)
            {
                checkBoxValue.Enabled = false;
            }

            return checkBoxValue;
        }

        private ComboBox CreateComboBox(IListParamDesc listParamDesc, int currentRow)
        {
            ParamDesc paramDesc = (ParamDesc)listParamDesc;
            ComboBox comboBoxValue = new ComboBox();
            comboBoxValue.Name = paramDesc.Name + VALUE_SUFFIX;
            comboBoxValue.Height = LabelFont.Height;
            comboBoxValue.Font = LabelFont;
            comboBoxValue.Anchor = AnchorStyles.Left | AnchorStyles.Right;
            if (paramDesc.IsReadable)
            {
                for (int i = 0; i < listParamDesc.AllowedValues.Count; i++)
                {
                    var item = listParamDesc.AllowedValues[i];
                    comboBoxValue.Items.Add(item.ToString(CultureInfo.InvariantCulture));
                    if (paramDesc.Type.IsEnum)
                    {
                        if (paramDesc.Value.ToString() == item)
                        {
                            comboBoxValue.SelectedIndex = i;
                        }
                    }
                    else
                    {
                        object tmpVal;

<<<<<<< HEAD
                        if (paramDesc is ListParamDesc<Point2i>)
=======
                        if (paramDesc is Camera.ListParamDesc<Point2i>)
>>>>>>> 04755445
                        {
                            tmpVal = TypeConversion.ResolutionToPoint2i(item);
                        }
                        else
                        {
                            tmpVal = Convert.ChangeType(item, paramDesc.Type, CultureInfo.InvariantCulture);
                        }

                        if (null != tmpVal && paramDesc.Value.Equals(tmpVal))
                        {
                            comboBoxValue.SelectedIndex = i;
                        }
                    }
                }
            }
            if (!paramDesc.IsWritable)
            {
                comboBoxValue.Enabled = false;
            }

            return comboBoxValue;
        }

<<<<<<< HEAD
        private MultiFileSelector CreateMultiFileSelector(MultiFileParamDesc multiFileParamDesc, int currentRow)
=======
        private MultiFileSelector CreateMultiFileSelector(Camera.MultiFileParamDesc multiFileParamDesc, int currentRow)
>>>>>>> 04755445
        {
            MultiFileSelector fileSelector = new MultiFileSelector(multiFileParamDesc);
            fileSelector.Name = multiFileParamDesc.Name + VALUE_SUFFIX;
            fileSelector.Font = LabelFont;
            fileSelector.Anchor = AnchorStyles.Left | AnchorStyles.Right;
            if (!multiFileParamDesc.IsWritable)
            {
                fileSelector.Enabled = false;
            }

            return fileSelector;
        }

        private NumericUpDown CreateNumericUpDown(RangeParamDesc<float> paramDesc, int currentRow)
        {
            NumericUpDown numericUpDownValue = new NumericUpDown();
            numericUpDownValue.Name = paramDesc.Name + VALUE_SUFFIX;
            numericUpDownValue.Height = LabelFont.Height;
            numericUpDownValue.Anchor = AnchorStyles.Left | AnchorStyles.Right;
            if (paramDesc.IsReadable)
            {
                try
                {
                    numericUpDownValue.Minimum = (decimal)paramDesc.Min;
                    numericUpDownValue.Maximum = (decimal)paramDesc.Max;
                    numericUpDownValue.DecimalPlaces = 2;
                    numericUpDownValue.Value = (decimal)paramDesc.Value;
                }
                catch (Exception ex)
                {
                    CreateWarningLabel(paramDesc, ex, currentRow);
                }
            }
            if (!paramDesc.IsWritable)
            {
                numericUpDownValue.Enabled = false;
            }

            return numericUpDownValue;
        }

        private Slider CreateSlider(RangeParamDesc<int> paramDesc, int currentRow)
        {
            Slider slider = new Slider();
            slider.Name = paramDesc.Name + VALUE_SUFFIX;
            slider.Font = LabelFont;
            slider.Anchor = AnchorStyles.Left | AnchorStyles.Right;
            slider.Height = LabelFont.Height;
            if (paramDesc.IsReadable)
            {
                try
                {
                    slider.Minimum = paramDesc.Min;
                    slider.Maximum = paramDesc.Max;
                    slider.Value = paramDesc.Value;
                }
                catch (Exception ex)
                {
                    CreateWarningLabel(paramDesc, ex, currentRow);
                }
            }
            if (!paramDesc.IsWritable)
            {
                slider.Enabled = false;
            }

            return slider;
        }

        private TextBox CreateTextBox(ParamDesc paramDesc, int currentRow)
        {
            TextBox textBoxValue = new TextBox();
            textBoxValue.Name = paramDesc.Name + VALUE_SUFFIX;
            textBoxValue.Anchor = AnchorStyles.Left | AnchorStyles.Right;
            textBoxValue.Height = LabelFont.Height;
            textBoxValue.Font = LabelFont;
            if (paramDesc.IsReadable)
            {
                try
                {
                    textBoxValue.Text = paramDesc.Value.ToString();
                }
                catch (Exception ex)
                {
                    CreateWarningLabel(paramDesc, ex, currentRow);
                }
            }
            if (!paramDesc.IsWritable)
            {
                textBoxValue.Enabled = false;
            }

            return textBoxValue;
        }
        #endregion
<<<<<<< HEAD
=======

        public static Point2i ResolutionToPoint2i(string s)
        {
            string[] stringValue = s.Split('x');
            return new Point2i(int.Parse(stringValue[0]), int.Parse(stringValue[1]));
        }

        private void ShowMessageBoxCombinationOfSettingsNotSupported()
        {
            InitConfigurationParameters(Camera);
            MessageBox.Show(this, $"The camera {Camera.Name} does not support your selected combination of settings.");
        }
>>>>>>> 04755445
    }
}<|MERGE_RESOLUTION|>--- conflicted
+++ resolved
@@ -136,56 +136,6 @@
         }
         #endregion
 
-<<<<<<< HEAD
-=======
-        #region Public Methods
-        public void ApplyCameraSettings()
-        {
-            Dictionary<string, object> keyValues = new Dictionary<string, object>();
-
-            for (int j = 0; j < tableLayoutPanel1.Controls.Count; j++)
-            {
-                Control ctrl = tableLayoutPanel1.Controls[j];
-                if (ctrl is Label || !ctrl.Name.EndsWith(VALUE_SUFFIX) || !ctrl.Enabled)
-                {
-                    continue;
-                }
-
-                string parameterName = ctrl.Name.Replace(VALUE_SUFFIX, string.Empty);
-                object parameterValue = ctrl.Text;
-                if (ctrl is CheckBox)
-                {
-                    parameterValue = ((CheckBox)ctrl).Checked.ToString(CultureInfo.InvariantCulture);
-                }
-                if (ctrl is NumericUpDown)
-                {
-                    parameterValue = ((NumericUpDown)ctrl).Value.ToString(CultureInfo.InvariantCulture);
-                }
-                if (ctrl is Slider)
-                {
-                    parameterValue = ((Slider)ctrl).Value.ToString(CultureInfo.InvariantCulture);
-                }
-                if (ctrl is MultiFileSelector)
-                {
-                    parameterValue = ((MultiFileSelector)ctrl).SelectedFiles;
-                }
-                keyValues.Add(parameterName, parameterValue);
-            }
-
-            try
-            {
-                Camera.SetParameters(keyValues);
-            }
-            catch (SettingsCombinationNotSupportedException)
-            {
-                ShowMessageBoxCombinationOfSettingsNotSupported();
-            }
-
-            InitConfigurationParameters(this.Camera);
-        }
-        #endregion
-
->>>>>>> 04755445
         #region Private Methods
         private string SeperateString(string value)
         {
@@ -205,13 +155,8 @@
 
             AddHeadingRow(currentRow);
 
-<<<<<<< HEAD
             List<ParamDesc> parameters = new List<ParamDesc>();
             List<ParamDesc> allParameters = cam.GetParameters();
-=======
-            List<Camera.ParamDesc> parameters = new List<Camera.ParamDesc>();
-            List<Camera.ParamDesc> allParameters = cam.GetParameters();
->>>>>>> 04755445
 
             if (VisibleParameters != null)
             {
@@ -238,11 +183,7 @@
                 tableLayoutPanel1.RowCount = currentRow + 1;
 
                 int rowHeight = LabelFont.Height * 2;
-<<<<<<< HEAD
                 if (paramDesc is MultiFileParamDesc)
-=======
-                if (paramDesc is Camera.MultiFileParamDesc)
->>>>>>> 04755445
                 {
                     rowHeight = MultiFileSelector.StandardHeight + 8;
                 }
@@ -253,19 +194,11 @@
 
                 // Build a suitable control for the current parameter
                 // Parameter with a value range
-<<<<<<< HEAD
                 if (paramDesc is IRangeParamDesc)
                 {
                     if (paramDesc is RangeParamDesc<int>)
                     {
                         Slider scrollbarValue = CreateSlider((RangeParamDesc<int>)paramDesc, currentRow);
-=======
-                if (paramDesc is Camera.IRangeParamDesc)
-                {
-                    if (paramDesc is Camera.RangeParamDesc<int>)
-                    {
-                        Slider scrollbarValue = CreateSlider((Camera.RangeParamDesc<int>)paramDesc, currentRow);
->>>>>>> 04755445
                         tableLayoutPanel1.Controls.Add(scrollbarValue, COL_PARAM_VAL, currentRow);
                         Label unit = CreateUnitLabel(paramDesc);
                         tableLayoutPanel1.Controls.Add(unit, COL_PARAM_UNIT, currentRow);
@@ -276,28 +209,19 @@
                         scrollbarValue.ValueChanged += (sender, e) =>
                         {
                             string parameterValue = scrollbarValue.Value.ToString(CultureInfo.InvariantCulture);
-<<<<<<< HEAD
-                            Camera.SetParameter(paramDesc.Name, parameterValue);
+                            try
+                            {
+                                Camera.SetParameter(paramDesc.Name, parameterValue);
+                            }
+                            catch (SettingsCombinationNotSupportedException)
+                            {
+                                ShowMessageBoxCombinationOfSettingsNotSupported();
+                            }
                         };
                     }
                     else if (paramDesc is RangeParamDesc<float>)
                     {
                         NumericUpDown upDownValue = CreateNumericUpDown((RangeParamDesc<float>)paramDesc, currentRow);
-=======
-                            try
-                            {
-                                Camera.SetParameter(paramDesc.Name, parameterValue);
-                            }
-                            catch (SettingsCombinationNotSupportedException)
-                            {
-                                ShowMessageBoxCombinationOfSettingsNotSupported();
-                            }
-                        };
-                    }
-                    else if (paramDesc is Camera.RangeParamDesc<float>)
-                    {
-                        NumericUpDown upDownValue = CreateNumericUpDown((Camera.RangeParamDesc<float>)paramDesc, currentRow);
->>>>>>> 04755445
                         tableLayoutPanel1.Controls.Add(upDownValue, COL_PARAM_VAL, currentRow);
                         Label unit = CreateUnitLabel(paramDesc);
                         tableLayoutPanel1.Controls.Add(unit, COL_PARAM_UNIT, currentRow);
@@ -309,9 +233,6 @@
                         upDownValue.ValueChanged += (sender, e) =>
                         {
                             string parameterValue = upDownValue.Value.ToString(CultureInfo.InvariantCulture);
-<<<<<<< HEAD
-                            Camera.SetParameter(paramDesc.Name, parameterValue);
-=======
                             try
                             {
                                 Camera.SetParameter(paramDesc.Name, parameterValue);
@@ -320,7 +241,6 @@
                             {
                                 ShowMessageBoxCombinationOfSettingsNotSupported();
                             }
->>>>>>> 04755445
                         };
                     }
                     else
@@ -339,11 +259,7 @@
                 }
 
                 // Parameter with a list of values
-<<<<<<< HEAD
                 if (paramDesc is IListParamDesc)
-=======
-                if (paramDesc is Camera.IListParamDesc)
->>>>>>> 04755445
                 {
                     ComboBox comboBoxValue = CreateComboBox(paramDesc as IListParamDesc, currentRow);
                     tableLayoutPanel1.Controls.Add(comboBoxValue, COL_PARAM_VAL, currentRow);
@@ -354,39 +270,27 @@
                         ContainsOneOrMoreWritableParameters = true;
                     }
 
-<<<<<<< HEAD
-                    if(paramDesc is ListParamDesc<Point2i>
-                    || paramDesc is ListParamDesc<int>)
-=======
-                    if (paramDesc is Camera.ListParamDesc<Point2i>
-                        || paramDesc is Camera.ListParamDesc<int>
-                        || (paramDesc as Camera.IListParamDesc).GetListType().IsEnum)
->>>>>>> 04755445
+                    if (paramDesc is ListParamDesc<Point2i>
+                    || paramDesc is ListParamDesc<int>
+                    || (paramDesc as IListParamDesc).GetListType().IsEnum)
                     {
                         comboBoxValue.SelectedValueChanged += (sender, e) =>
                         {
                             object parameterValue;
 
-<<<<<<< HEAD
                             if (paramDesc is ListParamDesc<Point2i>)
-=======
-                            if (paramDesc is Camera.ListParamDesc<Point2i>)
->>>>>>> 04755445
                             {
                                 parameterValue = TypeConversion.ResolutionToPoint2i(comboBoxValue.SelectedItem as string);
                             }
-                            else if (paramDesc is Camera.ListParamDesc<int>)
+                            else if (paramDesc is ListParamDesc<int>)
                             {
                                 parameterValue = int.Parse(comboBoxValue.SelectedItem as string);
                             }
                             else // Enum
                             {
-                                parameterValue = Enum.Parse((paramDesc as Camera.IListParamDesc).GetListType(), comboBoxValue.SelectedItem as string);
-                            }
-
-<<<<<<< HEAD
-                            Camera.SetParameter(paramDesc.Name, parameterValue);
-=======
+                                parameterValue = Enum.Parse((paramDesc as IListParamDesc).GetListType(), comboBoxValue.SelectedItem as string);
+                            }
+
                             try
                             {
                                 Camera.SetParameter(paramDesc.Name, parameterValue);
@@ -395,22 +299,15 @@
                             {
                                 ShowMessageBoxCombinationOfSettingsNotSupported();
                             }
->>>>>>> 04755445
                         };
                     }
 
                     continue;
                 }
 
-<<<<<<< HEAD
                 if (paramDesc is MultiFileParamDesc)
                 {
                     MultiFileSelector fileSelector = CreateMultiFileSelector(paramDesc as MultiFileParamDesc, currentRow);
-=======
-                if (paramDesc is Camera.MultiFileParamDesc)
-                {
-                    MultiFileSelector fileSelector = CreateMultiFileSelector(paramDesc as Camera.MultiFileParamDesc, currentRow);
->>>>>>> 04755445
                     tableLayoutPanel1.Controls.Add(fileSelector, COL_PARAM_VAL, currentRow);
                     Label unit = CreateUnitLabel(paramDesc);
                     tableLayoutPanel1.Controls.Add(unit, COL_PARAM_UNIT, currentRow);
@@ -423,11 +320,7 @@
                 }
 
                 // Parameter of type bool
-<<<<<<< HEAD
                 if (paramDesc is ParamDesc<bool>)
-=======
-                if (paramDesc is Camera.ParamDesc<bool>)
->>>>>>> 04755445
                 {
                     // TODO: build a checkbox
                     CheckBox checkBoxValue = CreateCheckBox(paramDesc as ParamDesc<bool>, currentRow);
@@ -443,11 +336,7 @@
                     {
                         string parameterValue = checkBoxValue.Checked.ToString(CultureInfo.InvariantCulture);
                         Dictionary<string, object> keyValues = new Dictionary<string, object>();
-<<<<<<< HEAD
                         keyValues.Add(paramDesc.Name, parameterValue);
-                        Camera.SetParameters(keyValues);
-=======
-                        keyValues.Add(parameterName, parameterValue);
 
                         try
                         {
@@ -457,18 +346,13 @@
                         {
                             ShowMessageBoxCombinationOfSettingsNotSupported();
                         }
->>>>>>> 04755445
                     };
 
                     continue;
                 }
 
                 // Parameter with a primitive value (e.g. int, string, float, ...)
-<<<<<<< HEAD
                 if (paramDesc is ParamDesc)
-=======
-                if (paramDesc is Camera.ParamDesc)
->>>>>>> 04755445
                 {
                     // build a text box
                     TextBox textBoxValue = CreateTextBox(paramDesc, currentRow);
@@ -631,11 +515,7 @@
                     {
                         object tmpVal;
 
-<<<<<<< HEAD
                         if (paramDesc is ListParamDesc<Point2i>)
-=======
-                        if (paramDesc is Camera.ListParamDesc<Point2i>)
->>>>>>> 04755445
                         {
                             tmpVal = TypeConversion.ResolutionToPoint2i(item);
                         }
@@ -659,11 +539,7 @@
             return comboBoxValue;
         }
 
-<<<<<<< HEAD
         private MultiFileSelector CreateMultiFileSelector(MultiFileParamDesc multiFileParamDesc, int currentRow)
-=======
-        private MultiFileSelector CreateMultiFileSelector(Camera.MultiFileParamDesc multiFileParamDesc, int currentRow)
->>>>>>> 04755445
         {
             MultiFileSelector fileSelector = new MultiFileSelector(multiFileParamDesc);
             fileSelector.Name = multiFileParamDesc.Name + VALUE_SUFFIX;
@@ -759,20 +635,11 @@
             return textBoxValue;
         }
         #endregion
-<<<<<<< HEAD
-=======
-
-        public static Point2i ResolutionToPoint2i(string s)
-        {
-            string[] stringValue = s.Split('x');
-            return new Point2i(int.Parse(stringValue[0]), int.Parse(stringValue[1]));
-        }
 
         private void ShowMessageBoxCombinationOfSettingsNotSupported()
         {
             InitConfigurationParameters(Camera);
             MessageBox.Show(this, $"The camera {Camera.Name} does not support your selected combination of settings.");
         }
->>>>>>> 04755445
     }
 }