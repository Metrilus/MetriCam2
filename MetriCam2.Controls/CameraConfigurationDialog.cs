--- conflicted
+++ resolved
@@ -70,52 +70,6 @@
         #endregion
 
         #region Private Methods
-<<<<<<< HEAD
-        private void AdjustLayout()
-        {
-            this.SuspendLayout();
-            checkedListBoxChannels.Anchor = AnchorStyles.None;
-            labelSettings.Anchor = AnchorStyles.None;
-            cameraSettingsControl.Anchor = AnchorStyles.None;
-            // GUI layout
-            //
-            // labelChannels { top: fixed; height: fixed; anchor: top | left; }
-            // checkedListBoxChannels { top: labelChannels.Top + labelChannels. Height + MarginBelowLabel; height: dynamic(depends on numChannels); anchor: top | left | right; }
-            // labelSettings { top: checkedListBoxChannels.Top + checkedListBoxChannels.Height + MarginBetweenSections; height: fixed; anchor: top | left; }
-            // cameraSettingsControl { top: labelSettings.Top + labelSettings. Height + MarginBelowLabel; height: dynamic(depends on number of parameters); anchor: top | left | right; }
-            // form { height: cameraSettingsControl.Top + cameraSettingsControl.Height + ...
-
-            const int MarginBelowLabel = 2;
-            const int MarginBetweenSections = 20;
-
-            // labelChannels: everything is fixed
-
-            checkedListBoxChannels.Top = labelChannels.Top + labelChannels.Height + MarginBelowLabel;
-            this.checkedListBoxChannels.ClientSize = new Size(
-                checkedListBoxChannels.Width,
-                checkedListBoxChannels.GetItemRectangle(0).Height * checkedListBoxChannels.Items.Count);
-            checkedListBoxChannels.Width = this.ClientSize.Width - (2 * checkedListBoxChannels.Left);
-
-            labelSettings.Top = checkedListBoxChannels.Top + checkedListBoxChannels.Height + MarginBetweenSections;
-
-            cameraSettingsControl.Top = labelSettings.Top + labelSettings.Height + MarginBelowLabel;
-            cameraSettingsControl.Width = this.ClientSize.Width - (2 * cameraSettingsControl.Left);
-
-            this.ClientSize = new Size(
-                this.ClientSize.Width,
-                cameraSettingsControl.Top + cameraSettingsControl.Height + MarginBetweenSections + MarginBetweenSections / 2
-            );           
-            this.MinimumSize = new Size(this.Width, this.Height);
-
-            // Finally: apply anchors
-            checkedListBoxChannels.Anchor = AnchorStyles.Top | AnchorStyles.Left | AnchorStyles.Right;
-            labelSettings.Anchor = AnchorStyles.Top | AnchorStyles.Left;
-            cameraSettingsControl.Anchor = AnchorStyles.Top | AnchorStyles.Bottom | AnchorStyles.Left | AnchorStyles.Right;
-
-            this.ResumeLayout();
-        }
-=======
->>>>>>> 9f7ad479
 
         private void LoadChannels()
         {
@@ -185,23 +139,7 @@
                 {
                     camera.SelectChannel(checkedListBoxChannels.SelectedItem.ToString());
                 }
-<<<<<<< HEAD
             };
-=======
-
-                MessageBox.Show(sb.ToString(), "Error", MessageBoxButtons.OK, MessageBoxIcon.Error);
-            }
-
-            log.Debug("Apply camera parameters");
-            cameraSettingsControl.ApplyCameraSettings();
-
-            //If configuring the camera involves an automatic change of the available channels, we should update the channel panel size.
-            //TODO: Perform a deep comparison of all channels instead of just comparing the number of elements.
-            if (camera.Channels.Count != nrChannelsBeforeConfigurationChange)
-            {
-                LoadChannels();
-            }
->>>>>>> 9f7ad479
         }
 
         private void CancelDialog()
