--- conflicted
+++ resolved
@@ -4,21 +4,12 @@
 	agent any
 	environment {
 		// Begin of Config
-<<<<<<< HEAD
-		def STATUS_CONTEXT = 'MetriCam2 CI'
-		def filesContainingAssemblyVersion = 'SolutionAssemblyInfo.cs'
-		def solution = 'MetriCam2_SDK.sln'
-		def msbuildToolName = 'MSBuild Release/x64 [v15.0 / VS2017]'
-		def msbuildArgs = '/p:Configuration=Release;Platform=x64'
-		def dllsToDeployX64 = 'CookComputing.XmlRpcV2 MetriCam2.Cameras.ifm MetriCam2.Cameras.Kinect2 MetriCam2.Cameras.OrbbecOpenNI MetriCam2.Cameras.Sick.TiM561 MetriCam2.Cameras.Sick.VisionaryT MetriCam2.Cameras.SVS MetriCam2.Cameras.UEye MetriCam2.Cameras.WebCam MetriCam2.Cameras.BaslerToF'
-=======
 		def filesContainingAssemblyVersion = 'SolutionAssemblyInfo.cs'
 		def solution = 'MetriCam2_SDK.sln'
 		def msbuildToolName = 'MSBuild Release/x64 [v15.0 / VS2017]'
 		def msbuildArgsRelease = '/p:Configuration=Release;Platform=x64'
 		def msbuildArgsDebug = '/p:Configuration=Debug;Platform=x64'
-		def dllsToDeployX64 = 'CookComputing.XmlRpcV2 MetriCam2.Cameras.ifm MetriCam2.Cameras.Kinect2 MetriCam2.Cameras.OrbbecOpenNI MetriCam2.Cameras.Sick.TiM561 MetriCam2.Cameras.Sick.VisionaryT MetriCam2.Cameras.SVS MetriCam2.Cameras.UEye MetriCam2.Cameras.WebCam'
->>>>>>> b4b2c337
+		def dllsToDeployX64 = 'CookComputing.XmlRpcV2 MetriCam2.Cameras.ifm MetriCam2.Cameras.Kinect2 MetriCam2.Cameras.OrbbecOpenNI MetriCam2.Cameras.Sick.TiM561 MetriCam2.Cameras.Sick.VisionaryT MetriCam2.Cameras.SVS MetriCam2.Cameras.UEye MetriCam2.Cameras.WebCam MetriCam2.Cameras.BaslerToF'
 		def dllsToDeployAnyCPU = 'MetriCam2.Controls MetriCam2 Metrilus.Util Newtonsoft.Json MetriCam2.Cameras.RealSense2'
 		def dllsToDeployNetStandard = 'MetriCam2.NetStandard Metrilus.Util.NetStandard MetriCam2.Cameras.RealSense2.NetStandard'
 		// End of Config
@@ -134,7 +125,6 @@
 			setBuildStatus("Build failed", "FAILURE", "${STATUS_CONTEXT}", "${GITHUB_BRANCH_HEAD_SHA}")
 		}
 	}
-<<<<<<< HEAD
 }
 
 def setBuildStatus(String message, String state, String context, String sha) {
@@ -149,22 +139,6 @@
     ]);
 }
 
-=======
-}
-
-def setBuildStatus(String message, String state, String context, String sha) {
-    step([
-        $class: "GitHubCommitStatusSetter",
-        reposSource: [$class: "ManuallyEnteredRepositorySource", url: "https://github.com/Metrilus/MetriCam2"],
-        contextSource: [$class: "ManuallyEnteredCommitContextSource", context: context],
-        errorHandlers: [[$class: "ChangingBuildStatusErrorHandler", result: "UNSTABLE"]],
-        commitShaSource: [$class: "ManuallyEnteredShaSource", sha: sha ],
-        statusBackrefSource: [$class: "ManuallyEnteredBackrefSource", backref: "${BUILD_URL}flowGraphTable/"],
-        statusResultSource: [$class: "ConditionalStatusResultSource", results: [[$class: "AnyBuildResult", message: message, state: state]] ]
-    ]);
-}
-
->>>>>>> b4b2c337
 // Steps which are not converted to pipeline, yet (or untested with p.)
 // * Inject BUILD_DATETIME into AssemblyInfo files
 // * Modified version numbers for nightly/rolling builds
