// This is the main DLL file.

#include "stdafx.h"
#include <string>

#include "OrbbecOpenNI.h"
#include "COBDevice.h"

#define MAX_DEVICES 20  // There is no limitations, we choose 20 as "reasonable" value in real use case.

// TODO:
// * custom infrared channel

static MetriCam2::Cameras::AstraOpenNI::AstraOpenNI()
{
	openni::Status rc = openni::STATUS_OK;
	rc = openni::OpenNI::initialize();

	System::Diagnostics::Debug::WriteLine("After initialization:\n" + gcnew String(openni::OpenNI::getExtendedError()));
}

MetriCam2::Cameras::AstraOpenNI::AstraOpenNI()
{
	camData = new OrbbecNativeCameraData();
	log = gcnew MetriLog();

	camData->device = new openni::Device();
	camData->depth = new openni::VideoStream();
	camData->ir = new openni::VideoStream();

	emitterEnabled = true;
	keepEmitterBackgroundWorkerFinished = gcnew AutoResetEvent(false);
}

MetriCam2::Cameras::AstraOpenNI::~AstraOpenNI()
{
	delete camData->device;
	delete camData->depth;
	delete camData->ir;
	delete camData;
}

<<<<<<< HEAD
System::Collections::Generic::Dictionary<String^, String^>^ MetriCam2::Cameras::AstraOpenNI::GetSerialToUriMappingOfAttachedCameras()
=======
void MetriCam2::Cameras::AstraOpenNI::LogOpenNIError(String^ status) {
	log->Error(status + "\n" + gcnew String(openni::OpenNI::getExtendedError()));
}

bool MetriCam2::Cameras::AstraOpenNI::OpenNIInit() {
	int counter = System::Threading::Interlocked::Increment(openNIInitCounter);
	if (counter > 1) {
		// OpenNI is already intialized
		return true;
	}

	// Freshly initialize OpenNI
	openni::Status rc = openni::STATUS_OK;
	rc = openni::OpenNI::initialize();
	if (openni::Status::STATUS_OK != rc) {
		LogOpenNIError("Initialization of OpenNI failed.");
		return false;
	}

	return true;
}

bool MetriCam2::Cameras::AstraOpenNI::OpenNIShutdown() {
	int counter = System::Threading::Interlocked::Decrement(openNIInitCounter);

	if (0 != counter) {
		// Someone is still using OpenNI
		return true;
	}
	
	openni::Status rc = openni::STATUS_OK;
	openni::OpenNI::shutdown();
	if (openni::Status::STATUS_OK != rc) {
		LogOpenNIError("Shutdown of OpenNI failed");
		return false;
	}
	return true;
}

array<String^, 1>^ MetriCam2::Cameras::AstraOpenNI::GetSerialNumbersOfAttachedCameras()
>>>>>>> d945ba2b
{
	bool initSucceeded = OpenNIInit();
	if (!initSucceeded) {
		// Error already logged
		return nullptr;
	}

	openni::VideoStream    depthStreams[MAX_DEVICES];
	const char*            deviceUris[MAX_DEVICES];
	char                   serialNumbers[MAX_DEVICES][12]; // Astra serial number has 12 numbers

<<<<<<< HEAD
														   // Enumerate devices
=======
	// Enumerate devices
	openni::Status rc = openni::STATUS_OK;
>>>>>>> d945ba2b
	openni::Array<openni::DeviceInfo> deviceList;
	openni::OpenNI::enumerateDevices(&deviceList);
	int devicesCount = deviceList.getSize();

	if (devicesCount >= MAX_DEVICES)
	{
		log->Error("The number of supported devices is limited.");
		OpenNIShutdown();
		return nullptr;
	}

	System::Collections::Generic::Dictionary<String^, String^>^ serialToURI = gcnew System::Collections::Generic::Dictionary<String^, String^>();

	array<String^>^ serialNumbersRet = gcnew array<String^>(devicesCount);
	for (int i = 0; i < devicesCount; i++) {
		// Open device by Uri
		openni::Device* device = new openni::Device;
		deviceUris[i] = deviceList[i].getUri();

		rc = device->open(deviceUris[i]);
		if (openni::Status::STATUS_OK != rc) {
<<<<<<< HEAD
			// CheckOpenNIError(rc, "Couldn't open device : ", deviceUris[i]);
			System::Diagnostics::Debug::WriteLine("GetSerialNumberOfAttachedCameras: cannot open device");
			continue;
=======
			LogOpenNIError("Could not open device " + gcnew String(deviceUris[i]));
			OpenNIShutdown();
			return nullptr;
>>>>>>> d945ba2b
		}

		rc = depthStreams[i].create(*device, openni::SENSOR_DEPTH);
		if (openni::Status::STATUS_OK != rc) {
<<<<<<< HEAD
			// CheckOpenNIError(rc, "Couldn't create stream on device : ", deviceUris[i]);
			System::Diagnostics::Debug::WriteLine("GetSerialNumberOfAttachedCameras: cannot create device");
			continue;
=======
			LogOpenNIError("Couldn't create stream on device " + gcnew String(deviceUris[i]));
			OpenNIShutdown();
			return nullptr;
>>>>>>> d945ba2b
		}

		// Read serial number
		int data_size = sizeof(serialNumbers[i]);
		device->getProperty((int)ONI_DEVICE_PROPERTY_SERIAL_NUMBER, (void *)serialNumbers[i], &data_size);

		rc = depthStreams[i].start();
		if (openni::Status::STATUS_OK != rc) {
<<<<<<< HEAD
			// CheckOpenNIError(rc, "Couldn't create stream on device : ", serialNumbers[i]);
			System::Diagnostics::Debug::WriteLine("GetSerialNumberOfAttachedCameras: cannot start depth stream");
			continue;
=======
			LogOpenNIError("Couldn't create stream on device " + gcnew String(serialNumbers[i]));
			OpenNIShutdown();
			return nullptr;
>>>>>>> d945ba2b
		}

		if (!depthStreams[i].isValid())
		{
<<<<<<< HEAD
			// printf("SimpleViewer: No valid streams. Exiting\n");
			System::Diagnostics::Debug::WriteLine("GetSerialNumberOfAttachedCameras: depth stream not valid");
			openni::OpenNI::shutdown();
			continue;
		}

		serialToURI[gcnew String(serialNumbers[i])] = gcnew String(deviceUris[i]);

		//serialNumbersRet[i] = gcnew String(serialNumbers[i]);
	}

	return serialToURI;
=======
			log->Error("Depth stream is not valid on device" + gcnew String(serialNumbers[i]));
			OpenNIShutdown();
			return nullptr;
		}

		// Close depth stream and device
		depthStreams[i].stop();
		depthStreams[i].destroy();
		device->close();

		serialNumbersRet[i] = gcnew String(serialNumbers[i]);
	}

	OpenNIShutdown();
	return serialNumbersRet;
>>>>>>> d945ba2b
}

void MetriCam2::Cameras::AstraOpenNI::LoadAllAvailableChannels()
{
	//log->EnterMethod();
	ChannelRegistry^ cr = ChannelRegistry::Instance;
	Channels->Clear();
	// Channels->Add(cr->RegisterCustomChannel((String^)CustomChannelNames::Infrared, UShortCameraImage::typeid))
	Channels->Add(cr->RegisterChannel(ChannelNames::ZImage));
	Channels->Add(cr->RegisterChannel(ChannelNames::Intensity));
	Channels->Add(cr->RegisterChannel(ChannelNames::Point3DImage));
	Channels->Add(cr->RegisterChannel(ChannelNames::Color));
	//log->LeaveMethod();
}

void MetriCam2::Cameras::AstraOpenNI::ConnectImpl()
{
<<<<<<< HEAD
	serialToUriDictionary = GetSerialToUriMappingOfAttachedCameras();

=======
	bool initSucceeded = OpenNIInit();
	if (!initSucceeded) {
		// Error already logged
		return;
	}

	openni::Status rc = openni::STATUS_OK;
	log->Info("After initialization:\n" + gcnew String(openni::OpenNI::getExtendedError()));
>>>>>>> d945ba2b
	const char* deviceURI = openni::ANY_DEVICE;
	if (nullptr != SerialNumber && 0 != SerialNumber->Length) 
	{
		deviceURI = oMarshalContext.marshal_as<const char*>(serialToUriDictionary[SerialNumber]);
	}

	openni::Status rc = camData->device->open(deviceURI);
	if (rc != openni::STATUS_OK)
	{
<<<<<<< HEAD
		String^ str = gcnew String(openni::OpenNI::getExtendedError());
		log->Error("Device open failed:\n" + str);
		openni::OpenNI::shutdown();
=======
		log->Error("Device open failed:\n" + gcnew String(openni::OpenNI::getExtendedError()));
		OpenNIShutdown();
>>>>>>> d945ba2b
		return;
	}

	// Start depth stream
	camData->device->setImageRegistrationMode(openni::IMAGE_REGISTRATION_OFF);
<<<<<<< HEAD
	if (ActiveChannels->Count == 0)
	{
		ActivateChannel(ChannelNames::ZImage);
		ActivateChannel(ChannelNames::Intensity);
		if (String::IsNullOrWhiteSpace(SelectedChannel))
		{
			SelectChannel(ChannelNames::ZImage);
		}
=======

	// Create depth stream reader
	rc = camData->depth->create(*(camData->device), openni::SENSOR_DEPTH);
	camData->depth->setMirroringEnabled(false);
	if (openni::STATUS_OK != rc) {
		log->Error("Couldn't find depth stream:\n" + gcnew String(openni::OpenNI::getExtendedError()));
		OpenNIShutdown();
		return;
	}

	// Start depth stream
	rc = camData->depth->start();
	if (openni::STATUS_OK != rc)
	{
		log->Error("Couldn't start depth stream:\n" + gcnew String(openni::OpenNI::getExtendedError()));
		camData->depth->destroy();
		OpenNIShutdown();
		return;
>>>>>>> d945ba2b
	}
}

void MetriCam2::Cameras::AstraOpenNI::SetEmitter(bool on)
{
	COBDevice  device;
	device.InitDevice();
	device.OpenDevice(oMarshalContext.marshal_as<const char*>(serialToUriDictionary[SerialNumber]));

	bool turnOn = true;
	uint8_t buf1[10];
	uint8_t buf2[10];
	if (on)
	{
<<<<<<< HEAD
		*(uint16_t*)buf1 = 1;
	}
	else
	{
		*(uint16_t*)buf1 = 0;
=======
		log->Error("No valid depth stream. Exiting\n");
		camData->depth->destroy();
		OpenNIShutdown();
		return;
	}

	openni::VideoMode depthVideoMode = camData->depth->getVideoMode();
	camData->depthWidth = depthVideoMode.getResolutionX();
	camData->depthHeight = depthVideoMode.getResolutionY();

	//Start IR stream
	rc = camData->ir->create(*(camData->device), openni::SENSOR_IR);
	camData->ir->setMirroringEnabled(false);
	if (openni::STATUS_OK != rc) {
		log->Error("Couldn't find IR stream:\n" + gcnew String(openni::OpenNI::getExtendedError()));
		OpenNIShutdown();
		return;
	}

	openni::VideoMode irVideoMode = camData->ir->getVideoMode();
	irVideoMode.setResolution(640, 480);
	camData->ir->setVideoMode(irVideoMode);
	if (openni::STATUS_OK != rc) {
		log->Error("Couldn't find IR stream:\n" + gcnew String(openni::OpenNI::getExtendedError()));
		OpenNIShutdown();
		return;
	}

	rc = camData->ir->start();
	if (openni::STATUS_OK != rc)
	{
		log->Error("Couldn't start IR stream:\n" + gcnew String(openni::OpenNI::getExtendedError()));
		camData->ir->destroy();
		OpenNIShutdown();
		return;
>>>>>>> d945ba2b
	}

	device.SendCmd(85, buf1, 2, buf2, 2);
	device.CloseDevice();
}

void MetriCam2::Cameras::AstraOpenNI::KeepEmitterOff_DoWork(Object^ sender, DoWorkEventArgs^ e)
{
	bool emitterOffSent = false;
	while (!keepEmitterOffBackgroundWorker->CancellationPending)
	{
<<<<<<< HEAD
		if (!emitterOffSent)
		{
			SetEmitter(false);
			//emitterOffSent = true; //Does not work -> Emitter is turning on automatically and randomly after around 0.5s - 60s
			//System::Threading::Thread::Sleep(10); //Too long
			System::Threading::Thread::Sleep(1);
		}
		else
		{
			System::Threading::Thread::Sleep(100);
		}
=======
		log->Error("No valid IR stream. Exiting\n");
		OpenNIShutdown();
		return;
>>>>>>> d945ba2b
	}
	keepEmitterBackgroundWorkerFinished->Set();
}

void MetriCam2::Cameras::AstraOpenNI::DisconnectImpl()
{
	camData->depth->destroy();
	camData->ir->destroy();
	OpenNIShutdown();
}

void MetriCam2::Cameras::AstraOpenNI::UpdateImpl()
{
	openni::VideoStream** m_streams = new openni::VideoStream*[2];
	m_streams[0] = camData->depth;
	m_streams[1] = camData->ir;

	int changedIndex;
	openni::Status rc = openni::OpenNI::waitForAnyStream(m_streams, 2, &changedIndex);

	if (openni::STATUS_OK != rc)
	{
		log->Error("Wait failed\n");
		return;
	}
}

Metrilus::Util::CameraImage ^ MetriCam2::Cameras::AstraOpenNI::CalcChannelImpl(String ^ channelName)
{
	log->EnterMethod();
	if (channelName->Equals(ChannelNames::ZImage)) 
	{
		return CalcZImage();
	}
	else if (channelName->Equals(ChannelNames::Intensity))
	{
		return CalcIRImage();
	}
	else if (channelName->Equals(ChannelNames::Color)) 
	{
		return CalcColor();
	}
	else if (channelName->Equals(ChannelNames::Point3DImage)) 
	{
		return CalcPoint3fImage();
	}

	log->LeaveMethod();
	return nullptr;
}

void MetriCam2::Cameras::AstraOpenNI::ActivateChannelImpl(String^ channelName)
{
	log->EnterMethod();

	openni::Status rc;
	
	if (channelName->Equals(ChannelNames::ZImage) || channelName->Equals(ChannelNames::Point3DImage))
	{
		// Create depth stream reader
		rc = camData->depth->create(*(camData->device), openni::SENSOR_DEPTH);
		camData->depth->setMirroringEnabled(false);
		if (openni::STATUS_OK != rc) 
		{
			throw gcnew Exception("Couldn't find depth stream:\n" + gcnew String(openni::OpenNI::getExtendedError()));
		}

		// Start depth stream
		rc = camData->depth->start();
		if (openni::STATUS_OK != rc)
		{
			log->Error("Couldn't start depth stream:\n" + gcnew String(openni::OpenNI::getExtendedError()));
			camData->depth->destroy();
			openni::OpenNI::shutdown();
			return;
		}

		if (!camData->depth->isValid())
		{
			log->Error("No valid depth stream. Exiting\n");
			openni::OpenNI::shutdown();
			return;
		}

		openni::VideoMode depthVideoMode = camData->depth->getVideoMode();
		camData->depthWidth = depthVideoMode.getResolutionX();
		camData->depthHeight = depthVideoMode.getResolutionY();
	}
	else if (channelName->Equals(ChannelNames::Intensity))
	{
		//Start IR stream
		rc = camData->ir->create(*(camData->device), openni::SENSOR_IR);
		camData->ir->setMirroringEnabled(false);
		if (openni::STATUS_OK != rc) {
			log->Error("Couldn't find IR stream:\n" + gcnew String(openni::OpenNI::getExtendedError()));
			openni::OpenNI::shutdown();
			return;
		}

		openni::VideoMode irVideoMode = camData->ir->getVideoMode();
		irVideoMode.setResolution(640, 480);
		camData->ir->setVideoMode(irVideoMode);
		if (openni::STATUS_OK != rc) {
			log->Error("Couldn't find IR stream:\n" + gcnew String(openni::OpenNI::getExtendedError()));
			openni::OpenNI::shutdown();
			return;
		}

		rc = camData->ir->start();
		if (openni::STATUS_OK != rc)
		{
			log->Error("Couldn't start IR stream:\n" + gcnew String(openni::OpenNI::getExtendedError()));
			camData->ir->destroy();
			openni::OpenNI::shutdown();
			return;
		}

		if (!camData->ir->isValid())
		{
			log->Error("No valid IR stream. Exiting\n");
			openni::OpenNI::shutdown();
			return;
		}

		irVideoMode = camData->ir->getVideoMode();
		camData->irWidth = irVideoMode.getResolutionX();
		camData->irHeight = irVideoMode.getResolutionY();
	}
	else if (channelName->Equals(ChannelNames::Color))
	{
		throw gcnew NotImplementedException();
	}

	log->LeaveMethod();
}

void MetriCam2::Cameras::AstraOpenNI::DeactivateChannelImpl(String^ channelName)
{
	throw gcnew NotImplementedException();
}

FloatCameraImage ^ MetriCam2::Cameras::AstraOpenNI::CalcZImage()
{
	openni::VideoFrameRef		m_depthFrame;
	camData->depth->readFrame(&m_depthFrame);

	if (!m_depthFrame.isValid())
	{
		log->Error("Depth frame is not valid...\n");
		return nullptr;
	}

	const openni::DepthPixel* pDepthRow = (const openni::DepthPixel*)m_depthFrame.getData();
	int rowSize = m_depthFrame.getStrideInBytes() / sizeof(openni::DepthPixel);
	FloatCameraImage^ depthDataMeters = gcnew FloatCameraImage(m_depthFrame.getWidth(), m_depthFrame.getHeight());

	for (int y = 0; y < m_depthFrame.getHeight(); ++y)
	{
		const openni::DepthPixel* pDepth = pDepthRow;
		for (int x = 0; x < m_depthFrame.getWidth(); ++x, ++pDepth)
		{
			// Normalize to meters
			depthDataMeters[y, x] = (float)*pDepth * 0.001f;
		}
		pDepthRow += rowSize;
	}
	return depthDataMeters;
}

ColorCameraImage ^ MetriCam2::Cameras::AstraOpenNI::CalcColor()
{
	throw gcnew System::NotImplementedException();
	// TODO: insert return statement here
}

Point3fCameraImage ^ MetriCam2::Cameras::AstraOpenNI::CalcPoint3fImage()
{
	openni::VideoFrameRef		m_depthFrame;
	camData->depth->readFrame(&m_depthFrame);

	if (!m_depthFrame.isValid())
	{
		log->Error("Depth frame is not valid...\n");
		return nullptr;
	}

	const openni::DepthPixel* pDepthRow = (const openni::DepthPixel*)m_depthFrame.getData();
	int rowSize = m_depthFrame.getStrideInBytes() / sizeof(openni::DepthPixel);
	Point3fCameraImage^ depthDataMeters = gcnew Point3fCameraImage(m_depthFrame.getWidth(), m_depthFrame.getHeight());

	for (int y = 0; y < m_depthFrame.getHeight(); ++y)
	{
		const openni::DepthPixel* pDepth = pDepthRow;

		for (int x = 0; x < m_depthFrame.getWidth(); ++x, ++pDepth)
		{
			float a = -1;
			float b = -1;
			float c = -1;
			//TODO: Wait until Orbbec devices support this feature
			openni::CoordinateConverter::convertDepthToWorld(*(camData->depth), x, y, *pDepth, &a, &b, &c);
			depthDataMeters[y, x] = Point3f(a, b, c);
		}
		pDepthRow += rowSize;
	}
	return depthDataMeters;
}

FloatCameraImage ^ MetriCam2::Cameras::AstraOpenNI::CalcIRImage()
{
	openni::VideoFrameRef		m_IRFrame;
	camData->ir->readFrame(&m_IRFrame);

	if (!m_IRFrame.isValid())
	{
		log->Error("IR frame is not valid...\n");
		return nullptr;
	}

	const openni::Grayscale16Pixel* pIRRow = (const openni::Grayscale16Pixel*)m_IRFrame.getData();
	int rowSize = m_IRFrame.getStrideInBytes() / sizeof(openni::Grayscale16Pixel);
	FloatCameraImage^ irDataMeters = gcnew FloatCameraImage(m_IRFrame.getWidth(), m_IRFrame.getHeight(), 0.0f);

	// Compensate for offset bug: Translate infrared frame by 8 pixels in vertical direction to match infrared with depth image.
	// Leave first 8 rows black. Constructor of FloatCameraImage assigns zero to every pixel as initial value by default.
	int yTranslation = 8;

	for (int y = 0; y < m_IRFrame.getHeight() - yTranslation; ++y)
	{
		const openni::Grayscale16Pixel* pIR = pIRRow;

		for (int x = 0; x < m_IRFrame.getWidth(); ++x, ++pIR)
		{
			irDataMeters[y + yTranslation, x] = (float)*pIR;
		}
		pIRRow += rowSize;
	}
	return irDataMeters;
}<|MERGE_RESOLUTION|>--- conflicted
+++ resolved
@@ -2,6 +2,7 @@
 
 #include "stdafx.h"
 #include <string>
+// #include <msclr\marshal_cppstd.h>
 
 #include "OrbbecOpenNI.h"
 #include "COBDevice.h"
@@ -10,14 +11,6 @@
 
 // TODO:
 // * custom infrared channel
-
-static MetriCam2::Cameras::AstraOpenNI::AstraOpenNI()
-{
-	openni::Status rc = openni::STATUS_OK;
-	rc = openni::OpenNI::initialize();
-
-	System::Diagnostics::Debug::WriteLine("After initialization:\n" + gcnew String(openni::OpenNI::getExtendedError()));
-}
 
 MetriCam2::Cameras::AstraOpenNI::AstraOpenNI()
 {
@@ -34,20 +27,16 @@
 
 MetriCam2::Cameras::AstraOpenNI::~AstraOpenNI()
 {
-	delete camData->device;
-	delete camData->depth;
-	delete camData->ir;
 	delete camData;
 }
 
-<<<<<<< HEAD
-System::Collections::Generic::Dictionary<String^, String^>^ MetriCam2::Cameras::AstraOpenNI::GetSerialToUriMappingOfAttachedCameras()
-=======
-void MetriCam2::Cameras::AstraOpenNI::LogOpenNIError(String^ status) {
+void MetriCam2::Cameras::AstraOpenNI::LogOpenNIError(String^ status) 
+{
 	log->Error(status + "\n" + gcnew String(openni::OpenNI::getExtendedError()));
 }
 
-bool MetriCam2::Cameras::AstraOpenNI::OpenNIInit() {
+bool MetriCam2::Cameras::AstraOpenNI::OpenNIInit() 
+{
 	int counter = System::Threading::Interlocked::Increment(openNIInitCounter);
 	if (counter > 1) {
 		// OpenNI is already intialized
@@ -57,7 +46,8 @@
 	// Freshly initialize OpenNI
 	openni::Status rc = openni::STATUS_OK;
 	rc = openni::OpenNI::initialize();
-	if (openni::Status::STATUS_OK != rc) {
+	if (openni::Status::STATUS_OK != rc) 
+	{
 		LogOpenNIError("Initialization of OpenNI failed.");
 		return false;
 	}
@@ -65,14 +55,15 @@
 	return true;
 }
 
-bool MetriCam2::Cameras::AstraOpenNI::OpenNIShutdown() {
+bool MetriCam2::Cameras::AstraOpenNI::OpenNIShutdown() 
+{
 	int counter = System::Threading::Interlocked::Decrement(openNIInitCounter);
 
 	if (0 != counter) {
 		// Someone is still using OpenNI
 		return true;
 	}
-	
+
 	openni::Status rc = openni::STATUS_OK;
 	openni::OpenNI::shutdown();
 	if (openni::Status::STATUS_OK != rc) {
@@ -82,25 +73,22 @@
 	return true;
 }
 
-array<String^, 1>^ MetriCam2::Cameras::AstraOpenNI::GetSerialNumbersOfAttachedCameras()
->>>>>>> d945ba2b
+System::Collections::Generic::Dictionary<String^, String^>^ MetriCam2::Cameras::AstraOpenNI::GetSerialToUriMappingOfAttachedCameras()
 {
 	bool initSucceeded = OpenNIInit();
-	if (!initSucceeded) {
+	if (!initSucceeded) 
+	{
 		// Error already logged
 		return nullptr;
 	}
+
+	openni::Status rc = openni::STATUS_OK;
 
 	openni::VideoStream    depthStreams[MAX_DEVICES];
 	const char*            deviceUris[MAX_DEVICES];
 	char                   serialNumbers[MAX_DEVICES][12]; // Astra serial number has 12 numbers
 
-<<<<<<< HEAD
 														   // Enumerate devices
-=======
-	// Enumerate devices
-	openni::Status rc = openni::STATUS_OK;
->>>>>>> d945ba2b
 	openni::Array<openni::DeviceInfo> deviceList;
 	openni::OpenNI::enumerateDevices(&deviceList);
 	int devicesCount = deviceList.getSize();
@@ -122,28 +110,16 @@
 
 		rc = device->open(deviceUris[i]);
 		if (openni::Status::STATUS_OK != rc) {
-<<<<<<< HEAD
 			// CheckOpenNIError(rc, "Couldn't open device : ", deviceUris[i]);
 			System::Diagnostics::Debug::WriteLine("GetSerialNumberOfAttachedCameras: cannot open device");
 			continue;
-=======
-			LogOpenNIError("Could not open device " + gcnew String(deviceUris[i]));
-			OpenNIShutdown();
-			return nullptr;
->>>>>>> d945ba2b
 		}
 
 		rc = depthStreams[i].create(*device, openni::SENSOR_DEPTH);
 		if (openni::Status::STATUS_OK != rc) {
-<<<<<<< HEAD
 			// CheckOpenNIError(rc, "Couldn't create stream on device : ", deviceUris[i]);
 			System::Diagnostics::Debug::WriteLine("GetSerialNumberOfAttachedCameras: cannot create device");
 			continue;
-=======
-			LogOpenNIError("Couldn't create stream on device " + gcnew String(deviceUris[i]));
-			OpenNIShutdown();
-			return nullptr;
->>>>>>> d945ba2b
 		}
 
 		// Read serial number
@@ -152,36 +128,17 @@
 
 		rc = depthStreams[i].start();
 		if (openni::Status::STATUS_OK != rc) {
-<<<<<<< HEAD
 			// CheckOpenNIError(rc, "Couldn't create stream on device : ", serialNumbers[i]);
 			System::Diagnostics::Debug::WriteLine("GetSerialNumberOfAttachedCameras: cannot start depth stream");
 			continue;
-=======
-			LogOpenNIError("Couldn't create stream on device " + gcnew String(serialNumbers[i]));
-			OpenNIShutdown();
-			return nullptr;
->>>>>>> d945ba2b
 		}
 
 		if (!depthStreams[i].isValid())
 		{
-<<<<<<< HEAD
 			// printf("SimpleViewer: No valid streams. Exiting\n");
 			System::Diagnostics::Debug::WriteLine("GetSerialNumberOfAttachedCameras: depth stream not valid");
 			openni::OpenNI::shutdown();
 			continue;
-		}
-
-		serialToURI[gcnew String(serialNumbers[i])] = gcnew String(deviceUris[i]);
-
-		//serialNumbersRet[i] = gcnew String(serialNumbers[i]);
-	}
-
-	return serialToURI;
-=======
-			log->Error("Depth stream is not valid on device" + gcnew String(serialNumbers[i]));
-			OpenNIShutdown();
-			return nullptr;
 		}
 
 		// Close depth stream and device
@@ -189,12 +146,12 @@
 		depthStreams[i].destroy();
 		device->close();
 
-		serialNumbersRet[i] = gcnew String(serialNumbers[i]);
-	}
-
-	OpenNIShutdown();
-	return serialNumbersRet;
->>>>>>> d945ba2b
+		serialToURI[gcnew String(serialNumbers[i])] = gcnew String(deviceUris[i]);
+
+		//serialNumbersRet[i] = gcnew String(serialNumbers[i]);
+	}
+
+	return serialToURI;
 }
 
 void MetriCam2::Cameras::AstraOpenNI::LoadAllAvailableChannels()
@@ -212,21 +169,17 @@
 
 void MetriCam2::Cameras::AstraOpenNI::ConnectImpl()
 {
-<<<<<<< HEAD
-	serialToUriDictionary = GetSerialToUriMappingOfAttachedCameras();
-
-=======
 	bool initSucceeded = OpenNIInit();
-	if (!initSucceeded) {
+	if (!initSucceeded) 
+	{
 		// Error already logged
 		return;
 	}
 
-	openni::Status rc = openni::STATUS_OK;
-	log->Info("After initialization:\n" + gcnew String(openni::OpenNI::getExtendedError()));
->>>>>>> d945ba2b
+	serialToUriDictionary = GetSerialToUriMappingOfAttachedCameras();
+
 	const char* deviceURI = openni::ANY_DEVICE;
-	if (nullptr != SerialNumber && 0 != SerialNumber->Length) 
+	if (nullptr != SerialNumber && 0 != SerialNumber->Length)
 	{
 		deviceURI = oMarshalContext.marshal_as<const char*>(serialToUriDictionary[SerialNumber]);
 	}
@@ -234,20 +187,14 @@
 	openni::Status rc = camData->device->open(deviceURI);
 	if (rc != openni::STATUS_OK)
 	{
-<<<<<<< HEAD
 		String^ str = gcnew String(openni::OpenNI::getExtendedError());
 		log->Error("Device open failed:\n" + str);
 		openni::OpenNI::shutdown();
-=======
-		log->Error("Device open failed:\n" + gcnew String(openni::OpenNI::getExtendedError()));
-		OpenNIShutdown();
->>>>>>> d945ba2b
 		return;
 	}
 
 	// Start depth stream
 	camData->device->setImageRegistrationMode(openni::IMAGE_REGISTRATION_OFF);
-<<<<<<< HEAD
 	if (ActiveChannels->Count == 0)
 	{
 		ActivateChannel(ChannelNames::ZImage);
@@ -256,26 +203,6 @@
 		{
 			SelectChannel(ChannelNames::ZImage);
 		}
-=======
-
-	// Create depth stream reader
-	rc = camData->depth->create(*(camData->device), openni::SENSOR_DEPTH);
-	camData->depth->setMirroringEnabled(false);
-	if (openni::STATUS_OK != rc) {
-		log->Error("Couldn't find depth stream:\n" + gcnew String(openni::OpenNI::getExtendedError()));
-		OpenNIShutdown();
-		return;
-	}
-
-	// Start depth stream
-	rc = camData->depth->start();
-	if (openni::STATUS_OK != rc)
-	{
-		log->Error("Couldn't start depth stream:\n" + gcnew String(openni::OpenNI::getExtendedError()));
-		camData->depth->destroy();
-		OpenNIShutdown();
-		return;
->>>>>>> d945ba2b
 	}
 }
 
@@ -290,49 +217,11 @@
 	uint8_t buf2[10];
 	if (on)
 	{
-<<<<<<< HEAD
 		*(uint16_t*)buf1 = 1;
 	}
 	else
 	{
 		*(uint16_t*)buf1 = 0;
-=======
-		log->Error("No valid depth stream. Exiting\n");
-		camData->depth->destroy();
-		OpenNIShutdown();
-		return;
-	}
-
-	openni::VideoMode depthVideoMode = camData->depth->getVideoMode();
-	camData->depthWidth = depthVideoMode.getResolutionX();
-	camData->depthHeight = depthVideoMode.getResolutionY();
-
-	//Start IR stream
-	rc = camData->ir->create(*(camData->device), openni::SENSOR_IR);
-	camData->ir->setMirroringEnabled(false);
-	if (openni::STATUS_OK != rc) {
-		log->Error("Couldn't find IR stream:\n" + gcnew String(openni::OpenNI::getExtendedError()));
-		OpenNIShutdown();
-		return;
-	}
-
-	openni::VideoMode irVideoMode = camData->ir->getVideoMode();
-	irVideoMode.setResolution(640, 480);
-	camData->ir->setVideoMode(irVideoMode);
-	if (openni::STATUS_OK != rc) {
-		log->Error("Couldn't find IR stream:\n" + gcnew String(openni::OpenNI::getExtendedError()));
-		OpenNIShutdown();
-		return;
-	}
-
-	rc = camData->ir->start();
-	if (openni::STATUS_OK != rc)
-	{
-		log->Error("Couldn't start IR stream:\n" + gcnew String(openni::OpenNI::getExtendedError()));
-		camData->ir->destroy();
-		OpenNIShutdown();
-		return;
->>>>>>> d945ba2b
 	}
 
 	device.SendCmd(85, buf1, 2, buf2, 2);
@@ -344,7 +233,6 @@
 	bool emitterOffSent = false;
 	while (!keepEmitterOffBackgroundWorker->CancellationPending)
 	{
-<<<<<<< HEAD
 		if (!emitterOffSent)
 		{
 			SetEmitter(false);
@@ -356,17 +244,13 @@
 		{
 			System::Threading::Thread::Sleep(100);
 		}
-=======
-		log->Error("No valid IR stream. Exiting\n");
-		OpenNIShutdown();
-		return;
->>>>>>> d945ba2b
 	}
 	keepEmitterBackgroundWorkerFinished->Set();
 }
 
 void MetriCam2::Cameras::AstraOpenNI::DisconnectImpl()
 {
+	// TODO
 	camData->depth->destroy();
 	camData->ir->destroy();
 	OpenNIShutdown();
@@ -391,7 +275,7 @@
 Metrilus::Util::CameraImage ^ MetriCam2::Cameras::AstraOpenNI::CalcChannelImpl(String ^ channelName)
 {
 	log->EnterMethod();
-	if (channelName->Equals(ChannelNames::ZImage)) 
+	if (channelName->Equals(ChannelNames::ZImage))
 	{
 		return CalcZImage();
 	}
@@ -399,11 +283,11 @@
 	{
 		return CalcIRImage();
 	}
-	else if (channelName->Equals(ChannelNames::Color)) 
+	else if (channelName->Equals(ChannelNames::Color))
 	{
 		return CalcColor();
 	}
-	else if (channelName->Equals(ChannelNames::Point3DImage)) 
+	else if (channelName->Equals(ChannelNames::Point3DImage))
 	{
 		return CalcPoint3fImage();
 	}
@@ -417,13 +301,13 @@
 	log->EnterMethod();
 
 	openni::Status rc;
-	
+
 	if (channelName->Equals(ChannelNames::ZImage) || channelName->Equals(ChannelNames::Point3DImage))
 	{
 		// Create depth stream reader
 		rc = camData->depth->create(*(camData->device), openni::SENSOR_DEPTH);
 		camData->depth->setMirroringEnabled(false);
-		if (openni::STATUS_OK != rc) 
+		if (openni::STATUS_OK != rc)
 		{
 			throw gcnew Exception("Couldn't find depth stream:\n" + gcnew String(openni::OpenNI::getExtendedError()));
 		}
