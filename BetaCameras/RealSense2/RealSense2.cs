// Copyright (c) Metrilus GmbH
// MetriCam 2 is licensed under the MIT license. See License.txt for full license text.

using Metrilus.Util;
using System;
using System.Drawing;
using System.Collections.Generic;
using System.Linq;
using Intel.RealSense;
<<<<<<< HEAD
using MetriCam2.Attributes;
using MetriCam2.Enums;
=======
using MetriCam2.Exceptions;
>>>>>>> 04755445
#if NETSTANDARD2_0
#else
using System.Drawing.Imaging;
#endif


namespace MetriCam2.Cameras
{
    public class RealSense2 : Camera, IDisposable
    {
        #region private members
        private Context _context;
        private Pipeline _pipeline;
        private Config _config;
        private PipelineProfile _pipelineProfile = null;
        private VideoFrame _currentColorFrame;
        private VideoFrame _currentDepthFrame;
        private VideoFrame _currentLeftFrame;
        private VideoFrame _currentRightFrame;
        private long _currentFrameTimestamp = DateTime.UtcNow.Ticks;
        private bool _disposed = false;
        private bool _pipelineRunning = false;
        private float _depthScale = 1.0f;
        #endregion

<<<<<<< HEAD
        #region enums
=======
        #region Filter
        public class Filter
        {
            private ProcessingBlock _filter;

            public bool Enabled { get; set; }
            public Sensor.SensorOptions Options { get => _filter.Options; }

            internal Filter(ProcessingBlock filter)
            {
                _filter = filter;
            }

            internal VideoFrame Apply(VideoFrame frame)
            {
                if (!this.Enabled)
                    return frame;

                if (_filter is DecimationFilter df)
                    return df.ApplyFilter(frame);
                if (_filter is SpatialFilter sf)
                    return sf.ApplyFilter(frame);
                if (_filter is TemporalFilter tf)
                    return tf.ApplyFilter(frame);
                if (_filter is DisparityTransform dt)
                    return dt.ApplyFilter(frame);

                string msg = $"RealSense2: Filter type {_filter.GetType().ToString()} not supported";
                log.Error(msg);
                throw new NotImplementedException(msg);
            }
        }

        public Filter DecimationFilter { get; } = new Filter(new DecimationFilter());
        public Filter SpatialFilter { get; } = new Filter(new SpatialFilter());
        public Filter TemporalFilter { get; } = new Filter(new TemporalFilter());
        public Filter DepthToDisparityTransform { get; } = new Filter(new DisparityTransform(true));
        public Filter DisparityToDepthTransform { get; } = new Filter(new DisparityTransform(false));

        private VideoFrame FilterFrame(VideoFrame frame)
        {
            VideoFrame filteredFrame = frame;

            filteredFrame = TemporalFilter.Apply(filteredFrame);
            filteredFrame = SpatialFilter.Apply(filteredFrame);
            filteredFrame = DecimationFilter.Apply(filteredFrame);
            filteredFrame = DepthToDisparityTransform.Apply(filteredFrame);
            filteredFrame = DisparityToDepthTransform.Apply(filteredFrame);

            return filteredFrame;
        }
        #endregion

>>>>>>> 04755445
        public enum EmitterMode
        {
            OFF = 0,
            ON = 1,
            AUTO = 2
        }

        public enum PowerLineMode
        {
            OFF = 0,
            FREQ_50HZ = 1,
            FREQ_60HZ = 2,
            AUTO = 3
        }
        #endregion

        #region structs
        public struct SensorNames
        {
            public const string Color = "RGB Camera";
            public const string Stereo = "Stereo Module";
        }
        #endregion

        #region Device Information
        public override string Vendor { get => "Intel"; }

        public override string Name { get => Model; }

#if !NETSTANDARD2_0
        public override System.Drawing.Icon CameraIcon { get => Properties.Resources.RealSense2Icon; }
#endif
        #endregion

        #region properties

        #region Device
        private Device RealSenseDevice
        {
            get
            {
                if (_pipelineRunning)
                {
                    return _pipelineProfile.Device;
                }

                if (string.IsNullOrEmpty(SerialNumber))
                {
                    // No S/N -> return first device
                    return _context.Devices[0];
                }

                foreach (Device dev in _context.Devices)
                {
                    if (dev.Info[CameraInfo.SerialNumber] == SerialNumber)
                    {
                        return dev;
                    }
                }

                throw new ArgumentException(string.Format("Device with S/N {0} could not be found", SerialNumber));
            }
        }
        #endregion

        #region Not implemented Properties
        // Not implemented options (mostly because not supported by D435):
        // - VISUAL_PRESET (functionallity provided by profiles built into metricam)
        // - ACCURACY
        // - MOTION_RANGE
        // - FILTER_OPTION
        // - CONFIDENCE_THRESHOLD
        // - TOTAL_FRAME_DROPS
        // - AUTO_EXPOSURE_MODE
        // - MOTION_MODULE_TEMPERATURE
        // - ENABLE_MOTION_CORRECTION
        // - COLOR_SCHEME
        // - HISTOGRAM_EQUALIZATION_ENABLED
        // - MIN_DISTANCE
        // - MAX_DISTANCE
        // - TEXTURE_SOURCE
        // - FILTER_MAGNITUDE
        // - FILTER_SMOOTH_ALPHA
        // - FILTER_SMOOTH_DELTA
        #endregion

        #region Color Resolution
        private Point2i _colorResolution = new Point2i(640, 480);
        public List<Point2i> ColorResolutionList
        {
            get
            {
                List<Point2i> resolutions = new List<Point2i>();
                resolutions.Add(new Point2i(640, 480));

                if (this.IsConnected)
                {
                    resolutions = GetSupportedResolutions(SensorNames.Color);
                }

                return resolutions;
            }
        }

        [Unit(Unit.Pixel)]
        [Description("Resolution (Color Sensor)", "Resolution of the color images in pixel")]
        [AllowedValueList(nameof(ColorResolutionList), nameof(TypeConversion.Point2iToResolution))]
        [AccessState(readableWhen: ConnectionStates.Connected | ConnectionStates.Disconnected,
            writeableWhen: ConnectionStates.Connected | ConnectionStates.Disconnected)]
        public Point2i ColorResolution
        {
            get { return _colorResolution; }
            set
            {
                if (value == _colorResolution)
                    return;

                TryChangeSetting<Point2i>(
                    ref _colorResolution,
                    value,
                    new string[] { ChannelNames.Color }
                );
            }
        }
        #endregion

        #region Color FPS
        private int _colorFPS = 30;
        public List<int> ColorFPSList
        {
            get
            {
                List<int> framerates = new List<int>();
                framerates.Add(30);

                if (IsConnected)
                {
                    framerates = GetSupportedFramerates(SensorNames.Color);
                    framerates.Sort();
                }

<<<<<<< HEAD
                return framerates;
=======
                ListParamDesc<Point2i> res = new ListParamDesc<Point2i>(allowedValues)
                {
                    Unit = "px",
                    Description = "Resolution of the color sensor.",
                    ReadableWhen = ParamDesc.ConnectionStates.Connected | ParamDesc.ConnectionStates.Disconnected,
                    WritableWhen = ParamDesc.ConnectionStates.Connected | ParamDesc.ConnectionStates.Disconnected
                };
                return res;
>>>>>>> 04755445
            }
        }

        [Unit(Unit.FPS)]
        [Description("FPS (Color Sensor)", "Frames per second of the color sensor")]
        [AllowedValueList(nameof(ColorFPSList))]
        [AccessState(readableWhen: ConnectionStates.Connected | ConnectionStates.Disconnected,
            writeableWhen: ConnectionStates.Connected | ConnectionStates.Disconnected)]
        public int ColorFPS
        {
            get { return _colorFPS; }
            set
            {
                if (value == _colorFPS)
                    return;

                TryChangeSetting<int>(
                    ref _colorFPS,
                    value,
                    new string[] { ChannelNames.Color }
                );
            }
        }
        #endregion

        #region Depth Resolution
        private Point2i _depthResolution = new Point2i(640, 480);
        public List<Point2i> DepthResolutionList
        {
            get
            {
                List<Point2i> resolutions = new List<Point2i>();
                resolutions.Add(new Point2i(640, 480));

                if (IsConnected)
                {
                    resolutions = GetSupportedResolutions(SensorNames.Stereo);
                }

<<<<<<< HEAD
                return resolutions;
=======
                ListParamDesc<int> res = new ListParamDesc<int>(framerates)
                {
                    Unit = "fps",
                    Description = "Frames per Second of the color sensor.",
                    ReadableWhen = ParamDesc.ConnectionStates.Connected | ParamDesc.ConnectionStates.Disconnected,
                    WritableWhen = ParamDesc.ConnectionStates.Connected | ParamDesc.ConnectionStates.Disconnected
                };
                return res;
>>>>>>> 04755445
            }
        }

        [Unit(Unit.Pixel)]
        [Description("Resolution (Depth Sensor)", "Resolution of the depth images in pixel")]
        [AllowedValueList(nameof(DepthResolutionList), nameof(TypeConversion.Point2iToResolution))]
        [AccessState(readableWhen: ConnectionStates.Connected | ConnectionStates.Disconnected,
                    writeableWhen: ConnectionStates.Connected | ConnectionStates.Disconnected)]
        public Point2i DepthResolution
        {
            get { return _depthResolution; }
            set
            {
                if (value == _depthResolution)
                    return;

                TryChangeSetting<Point2i>(
                    ref _depthResolution,
                    value,
                    new string[] { ChannelNames.ZImage, ChannelNames.Left, ChannelNames.Right }
                );
            }
        }
        #endregion

        #region Depth FPS
        private int _depthFPS = 30;
        public List<int> DepthFPSList
        {
            get
            {
<<<<<<< HEAD
                List<int> framerates = new List<int>();
                framerates.Add(30);

                if (this.IsConnected)
=======
                List<Point2i> resolutions = new List<Point2i>();
                resolutions.Add(new Point2i(640, 480));

                if (IsConnected)
                {
                    resolutions = GetSupportedResolutions(SensorNames.Stereo);
                }

                List<string> allowedValues = new List<string>();
                foreach (Point2i resolution in resolutions)
>>>>>>> 04755445
                {
                    framerates = GetSupportedFramerates(SensorNames.Stereo);
                    framerates.Sort();
                }

<<<<<<< HEAD
                return framerates;
=======
                ListParamDesc<Point2i> res = new ListParamDesc<Point2i>(allowedValues)
                {
                    Unit = "px",
                    Description = "Resolution of the depth sensor.",
                    ReadableWhen = ParamDesc.ConnectionStates.Connected | ParamDesc.ConnectionStates.Disconnected,
                    WritableWhen = ParamDesc.ConnectionStates.Connected | ParamDesc.ConnectionStates.Disconnected
                };
                return res;
>>>>>>> 04755445
            }
        }

        [Unit(Unit.FPS)]
        [Description("FPS (Depth Sensor)", "Currently set frames per second the stereo sensor operates with")]
        [AccessState(readableWhen: ConnectionStates.Connected | ConnectionStates.Disconnected,
                    writeableWhen: ConnectionStates.Connected | ConnectionStates.Disconnected)]
        [AllowedValueList(nameof(DepthFPSList))]
        public int DepthFPS
        {
            get { return _depthFPS; }
            set
            {
                if (value == _depthFPS)
                    return;

                TryChangeSetting<int>(
                    ref _depthFPS,
                    value,
                    new string[] { ChannelNames.ZImage, ChannelNames.Left, ChannelNames.Right }
                );
            }
        }
        #endregion

<<<<<<< HEAD
        #region Firmware Version
        [Description("Firmware", "Version string of the firmware currently operating on the camera")]
        [AccessState(readableWhen: ConnectionStates.Connected)]
=======
        ListParamDesc<int> DepthFPSDesc
        {
            get
            {
                List<int> framerates = new List<int>();
                framerates.Add(30);

                if (IsConnected)
                {
                    framerates = GetSupportedFramerates(SensorNames.Stereo);
                    framerates.Sort();
                }

                ListParamDesc<int> res = new ListParamDesc<int>(framerates)
                {
                    Unit = "fps",
                    Description = "Frames per Second of the depth sensor.",
                    ReadableWhen = ParamDesc.ConnectionStates.Connected | ParamDesc.ConnectionStates.Disconnected,
                    WritableWhen = ParamDesc.ConnectionStates.Connected | ParamDesc.ConnectionStates.Disconnected
                };
                return res;
            }
        }


>>>>>>> 04755445
        public string Firmware
        {
            get
            {
                if (!this.IsConnected)
                    throw new Exception("Can't read firmware version unless the camera is connected");

<<<<<<< HEAD
                return RealSenseDevice.Info[CameraInfo.FirmwareVersion];
=======
        ParamDesc<string> FirmwareDesc
        {
            get
            {
                ParamDesc<string> res = new ParamDesc<string>
                {
                    Description = "Current Firmware version of the connected camera.",
                    ReadableWhen = ParamDesc.ConnectionStates.Connected
                };
                return res;
>>>>>>> 04755445
            }
        }
        #endregion

        #region Backlight Compensation
        /// <summary>
        /// Enable / disable color backlight compensation
        /// </summary>
        [Description("Backlight Compensation", "Enable / disable color backlight compensation")]
        [AccessState(readableWhen: ConnectionStates.Connected)]
        public bool BacklightCompensation
        {
            get
            {
                CheckOptionSupported(Option.BacklightCompensation, nameof(BacklightCompensation), SensorNames.Color);
                return GetOption(SensorNames.Color, Option.BacklightCompensation) == 1.0f;
            }

            set
            {
                CheckOptionSupported(Option.BacklightCompensation, nameof(BacklightCompensation), SensorNames.Color);
                SetOption(SensorNames.Color, Option.BacklightCompensation, value ? 1.0f : 0.0f);
            }
        }
        #endregion

<<<<<<< HEAD
        #region Brightness
=======
        ParamDesc<bool> BacklightCompensationDesc
        {
            get
            {
                ParamDesc<bool> res = new ParamDesc<bool>
                {
                    Description = "Enable / disable color backlight compensation",
                    ReadableWhen = ParamDesc.ConnectionStates.Connected,
                    WritableWhen = ParamDesc.ConnectionStates.Connected
                };
                return res;
            }
        }

>>>>>>> 04755445
        /// <summary>
        /// Color image brightness
        /// </summary>
        [Range(nameof(BrightnessRange))]
        [Description("Brightness (Color Sensor)", "Color image brightness")]
        [AccessState(readableWhen: ConnectionStates.Connected, writeableWhen: ConnectionStates.Connected)]
        public int Brightness
        {
            get
            {
                CheckOptionSupported(Option.Brightness, nameof(Brightness), SensorNames.Color);
                return (int)GetOption(SensorNames.Color, Option.Brightness);
            }

            set
            {
                CheckOptionSupported(Option.Brightness, nameof(Brightness), SensorNames.Color);
                CheckRangeValid<int>(BrightnessRange, value, 0, nameof(Brightness));

                SetOption(SensorNames.Color, Option.Brightness, (float)value);
            }
        }

        public Range<int> BrightnessRange
        {
            get
            {
                Range<int> range = new Range<int>(0, 1);

                if (IsConnected)
                {
                    var option = QueryOption(Option.Brightness, SensorNames.Color);
                    range = new Range<int>((int)option.Min, (int)option.Max);
                }

<<<<<<< HEAD
                return range;
=======
                res.Description = "Color image brightness";
                res.ReadableWhen = ParamDesc.ConnectionStates.Connected;
                res.WritableWhen = ParamDesc.ConnectionStates.Connected;
                return res;
>>>>>>> 04755445
            }
        }
        #endregion

        #region Contrast
        /// <summary>
        /// Color image contrast
        /// </summary>
        [Range(nameof(ContrastRange))]
        [Description("Contrast (Color Sensor)", "Color image contrast")]
        [AccessState(readableWhen: ConnectionStates.Connected, writeableWhen: ConnectionStates.Connected)]
        public int Contrast
        {
            get
            {
                CheckOptionSupported(Option.Contrast, nameof(Contrast), SensorNames.Color);
                return (int)GetOption(SensorNames.Color, Option.Contrast);
            }

            set
            {
                CheckOptionSupported(Option.Contrast, nameof(Contrast), SensorNames.Color);
                CheckRangeValid<int>(ContrastRange, value, 0, nameof(Contrast));

                SetOption(SensorNames.Color, Option.Contrast, (float)value);
            }
        }

        public Range<int> ContrastRange
        {
            get
            {
                Range<int> range = new Range<int>(0, 1);

<<<<<<< HEAD
                if (this.IsConnected)
=======
                if (IsConnected)
>>>>>>> 04755445
                {
                    var option = QueryOption(Option.Contrast, SensorNames.Color);
                    range = new Range<int>((int)option.Min, (int)option.Max);
                }

<<<<<<< HEAD
                return range;
=======
                res.Description = "Color image contrast";
                res.ReadableWhen = ParamDesc.ConnectionStates.Connected;
                res.WritableWhen = ParamDesc.ConnectionStates.Connected;
                return res;
>>>>>>> 04755445
            }
        }
        #endregion

        #region Exposure (Color)
        /// <summary>
        /// Controls exposure time of color camera. Setting any value will disable auto exposure
        /// </summary>
        [Description("Exposure (Color Sensor)", "Controls exposure time of color camera. Setting any value will disable auto exposure")]
        [AccessState(readableWhen: ConnectionStates.Connected, writeableWhen: ConnectionStates.Connected)]
        [Range(nameof(ExposureColorRange))]
        public int ExposureColor
        {
            get
            {
                CheckOptionSupported(Option.Exposure, nameof(ExposureColor), SensorNames.Color);
                return (int)GetOption(SensorNames.Color, Option.Exposure);
            }

            set
            {
                CheckOptionSupported(Option.Exposure, nameof(ExposureColor), SensorNames.Color);
                CheckRangeValid<int>(ExposureColorRange, value, 0, nameof(ExposureColor));

                SetOption(SensorNames.Color, Option.Exposure, (float)value);
            }
        }

        public Range<int> ExposureColorRange
        {
            get
            {
                Range<int> res = new Range<int>(0, 0);

<<<<<<< HEAD
                if (this.IsConnected)
=======
                if (IsConnected)
>>>>>>> 04755445
                {
                    var option = QueryOption(Option.Exposure, SensorNames.Color);
                    res = new Range<int>((int)option.Min, (int)option.Max);
                }
<<<<<<< HEAD
=======

                res.Description = "Controls exposure time of color camera. Setting any value will disable auto exposure";
                res.ReadableWhen = ParamDesc.ConnectionStates.Connected;
                res.WritableWhen = ParamDesc.ConnectionStates.Connected;
>>>>>>> 04755445
                return res;
            }
        }
        #endregion

        #region Auto Exposure (Color)
        /// <summary>
        /// Enable / disable color image auto-exposure
        /// </summary>
        [Description("Auto Exposure (Color Sensor)", "Enable / disable color image auto-exposure")]
        [AccessState(readableWhen: ConnectionStates.Connected, writeableWhen: ConnectionStates.Connected)]
        public bool AutoExposureColor
        {
            get
            {
                CheckOptionSupported(Option.EnableAutoExposure, nameof(AutoExposureColor), SensorNames.Color);
                return GetOption(SensorNames.Color, Option.EnableAutoExposure) == 1.0f;
            }

            set
            {
                CheckOptionSupported(Option.EnableAutoExposure, nameof(AutoExposureColor), SensorNames.Color);
                SetOption(SensorNames.Color, Option.EnableAutoExposure, value ? 1.0f : 0.0f);
            }
        }
        #endregion

<<<<<<< HEAD
        #region Auto Exposure Priority (Color)
=======
        ParamDesc<bool> AutoExposureColorDesc
        {
            get
            {
                ParamDesc<bool> res = new ParamDesc<bool>
                {
                    Description = "Enable / disable color image auto-exposure",
                    ReadableWhen = ParamDesc.ConnectionStates.Connected,
                    WritableWhen = ParamDesc.ConnectionStates.Connected
                };
                return res;
            }
        }

>>>>>>> 04755445
        /// <summary>
        /// Limit exposure time when auto-exposure is ON to preserve constant fps rate
        /// </summary>
        [Description("Auto Exposure Priority (Color Sensor)", "Limit exposure time when auto-exposure is ON to preserve constant fps rate")]
        [AccessState(readableWhen: ConnectionStates.Connected, writeableWhen: ConnectionStates.Connected)]
        public bool AutoExposurePriorityColor
        {
            get
            {
                CheckOptionSupported(Option.AutoExposurePriority, nameof(AutoExposurePriorityColor), SensorNames.Color);
                return GetOption(SensorNames.Color, Option.AutoExposurePriority) == 1.0f;
            }

            set
            {
                CheckOptionSupported(Option.AutoExposurePriority, nameof(AutoExposurePriorityColor), SensorNames.Color);
                SetOption(SensorNames.Color, Option.AutoExposurePriority, value ? 1.0f : 0.0f);
            }
        }
        #endregion

<<<<<<< HEAD
        #region Exposure (Depth)
=======
        ParamDesc<bool> AutoExposurePriorityColorDesc
        {
            get
            {
                ParamDesc<bool> res = new ParamDesc<bool>
                {
                    Description = "Limit exposure time when auto-exposure is ON to preserve constant fps rate",
                    ReadableWhen = ParamDesc.ConnectionStates.Connected,
                    WritableWhen = ParamDesc.ConnectionStates.Connected
                };
                return res;
            }
        }

>>>>>>> 04755445
        /// <summary>
        /// Controls exposure time of depth camera. Setting any value will disable auto exposure
        /// </summary>
        [Description("Exposure (Depth Sensor)", "Controls exposure time of depth camera. Setting any value will disable auto exposure")]
        [AccessState(readableWhen: ConnectionStates.Connected, writeableWhen: ConnectionStates.Connected)]
        [Range(nameof(ExposureDepthRange))]
        public int ExposureDepth
        {
            get
            {
                CheckOptionSupported(Option.Exposure, nameof(ExposureDepth), SensorNames.Stereo);
                return (int)GetOption(SensorNames.Stereo, Option.Exposure);
            }

            set
            {
                CheckOptionSupported(Option.Exposure, nameof(ExposureDepth), SensorNames.Stereo);
                var option = QueryOption(Option.Exposure, SensorNames.Stereo);

                // step size for depth exposure is 20
                float adjusted_value = AdjustValue(option.Min, option.Max, value, option.Step);
                CheckRangeValid<int>(ExposureDepthRange, value, (int)adjusted_value, nameof(ExposureDepth), true);
                SetOption(SensorNames.Stereo, Option.Exposure, adjusted_value);
            }
        }

        public Range<int> ExposureDepthRange
        {
            get
            {
                Range<int> res = new Range<int>(0, 0);

<<<<<<< HEAD
                if (this.IsConnected)
=======
                if (IsConnected)
>>>>>>> 04755445
                {
                    var option = QueryOption(Option.Exposure, SensorNames.Stereo);
                    res = new Range<int>((int)option.Min, (int)option.Max);
                }
<<<<<<< HEAD
=======

                res.Description = "Controls exposure time of depth camera. Setting any value will disable auto exposure";
                res.ReadableWhen = ParamDesc.ConnectionStates.Connected;
                res.WritableWhen = ParamDesc.ConnectionStates.Connected;
>>>>>>> 04755445
                return res;
            }
        }
        #endregion

        #region Auto Exposure (Depth)
        /// <summary>
        /// Enable / disable depth image auto-exposure
        /// </summary>
        [Description("Auto Exposure (Depth Sensor)", "Enable / disable depth image auto-exposure")]
        [AccessState(readableWhen: ConnectionStates.Connected, writeableWhen: ConnectionStates.Connected)]
        public bool AutoExposureDepth
        {
            get
            {
                CheckOptionSupported(Option.EnableAutoExposure, nameof(AutoExposureDepth), SensorNames.Stereo);
                return GetOption(SensorNames.Stereo, Option.EnableAutoExposure) == 1.0f;
            }

            set
            {
                CheckOptionSupported(Option.EnableAutoExposure, nameof(AutoExposureDepth), SensorNames.Stereo);
                SetOption(SensorNames.Stereo, Option.EnableAutoExposure, value ? 1.0f : 0.0f);
            }
        }
        #endregion

<<<<<<< HEAD
        #region Gain (Color)
=======
        ParamDesc<bool> AutoExposureDepthDesc
        {
            get
            {
                ParamDesc<bool> res = new ParamDesc<bool>
                {
                    Description = "Enable / disable depth image auto-exposure",
                    ReadableWhen = ParamDesc.ConnectionStates.Connected,
                    WritableWhen = ParamDesc.ConnectionStates.Connected
                };
                return res;
            }
        }

>>>>>>> 04755445
        /// <summary>
        /// Color image gain
        /// </summary>
        [Description("Gain (Color Sensor)", "Color image gain")]
        [AccessState(readableWhen: ConnectionStates.Connected, writeableWhen: ConnectionStates.Connected)]
        [Range(nameof(GainColorRange))]
        public int GainColor
        {
            get
            {
                CheckOptionSupported(Option.Gain, nameof(GainColor), SensorNames.Color);
                return (int)GetOption(SensorNames.Color, Option.Gain);
            }

            set
            {
                CheckOptionSupported(Option.Gain, nameof(GainColor), SensorNames.Color);
                CheckRangeValid<int>(GainColorRange, value, 0, nameof(GainColor));
                SetOption(SensorNames.Color, Option.Gain, (float)value);
            }
        }

        public Range<int> GainColorRange
        {
            get
            {
                Range<int> res = new Range<int>(0, 0);

<<<<<<< HEAD
                if (this.IsConnected)
=======
                if (IsConnected)
>>>>>>> 04755445
                {
                    var option = QueryOption(Option.Gain, SensorNames.Color);
                    res = new Range<int>((int)option.Min, (int)option.Max);
                }
<<<<<<< HEAD
=======

                res.Description = "Color image gain";
                res.ReadableWhen = ParamDesc.ConnectionStates.Connected;
                res.WritableWhen = ParamDesc.ConnectionStates.Connected;
>>>>>>> 04755445
                return res;
            }
        }
        #endregion

        #region Gain (Depth)
        /// <summary>
        /// Depth image gain
        /// </summary>
        [Description("Gain (Depth Sensor)", "Depth image gain")]
        [AccessState(readableWhen: ConnectionStates.Connected, writeableWhen: ConnectionStates.Connected)]
        [Range(nameof(GainDepthRange))]
        public int GainDepth
        {
            get
            {
                CheckOptionSupported(Option.Gain, nameof(GainDepth), SensorNames.Stereo);
                return (int)GetOption(SensorNames.Stereo, Option.Gain);
            }

            set
            {
                CheckOptionSupported(Option.Gain, nameof(GainDepth), SensorNames.Stereo);
                CheckRangeValid<int>(GainDepthRange, value, 0, nameof(GainDepth));
                SetOption(SensorNames.Stereo, Option.Gain, (float)value);
            }
        }

        public Range<int> GainDepthRange
        {
            get
            {
                Range<int> res = new Range<int>(0, 0);

<<<<<<< HEAD
                if (this.IsConnected)
=======
                if (IsConnected)
>>>>>>> 04755445
                {
                    var option = QueryOption(Option.Gain, SensorNames.Stereo);
                    res = new Range<int>((int)option.Min, (int)option.Max);
                }
<<<<<<< HEAD
=======

                res.Description = "Depth image gain";
                res.ReadableWhen = ParamDesc.ConnectionStates.Connected;
                res.WritableWhen = ParamDesc.ConnectionStates.Connected;
>>>>>>> 04755445
                return res;
            }
        }
        #endregion

        #region Gamma
        /// <summary>
        /// Color image Gamma
        /// </summary>
        [Description("Gamma", "Color image gamma")]
        [AccessState(readableWhen: ConnectionStates.Connected, writeableWhen: ConnectionStates.Connected)]
        [Range(nameof(GammaRange))]
        public int Gamma
        {
            get
            {
                CheckOptionSupported(Option.Gamma, nameof(Gamma), SensorNames.Color);
                return (int)GetOption(SensorNames.Color, Option.Gamma);
            }

            set
            {
                CheckOptionSupported(Option.Gamma, nameof(Gamma), SensorNames.Color);
                CheckRangeValid<int>(GammaRange, value, 0, nameof(Gamma));
                SetOption(SensorNames.Color, Option.Gamma, (float)value);
            }
        }

        public Range<int> GammaRange
        {
            get
            {
                Range<int> res = new Range<int>(0, 0);

<<<<<<< HEAD
                if (this.IsConnected)
=======
                if (IsConnected)
>>>>>>> 04755445
                {
                    var option = QueryOption(Option.Gamma, SensorNames.Color);
                    res = new Range<int>((int)option.Min, (int)option.Max);
                }
<<<<<<< HEAD
=======
                else
                {
                    res = new RangeParamDesc<int>(0, 0);
                }

                res.Description = "Color image Gamma";
                res.ReadableWhen = ParamDesc.ConnectionStates.Connected;
                res.WritableWhen = ParamDesc.ConnectionStates.Connected;
>>>>>>> 04755445
                return res;
            }
        }
        #endregion

        #region Hue
        /// <summary>
        /// Color image Hue
        /// </summary>
        [Description("Hue", "Color image hue")]
        [AccessState(readableWhen: ConnectionStates.Connected, writeableWhen: ConnectionStates.Connected)]
        [Range(nameof(HueRange))]
        public int Hue
        {
            get
            {
                CheckOptionSupported(Option.Hue, nameof(Hue), SensorNames.Color);
                return (int)GetOption(SensorNames.Color, Option.Hue);
            }

            set
            {
                CheckOptionSupported(Option.Hue, nameof(Hue), SensorNames.Color);
                CheckRangeValid<int>(HueRange, value, 0, nameof(Hue));
                SetOption(SensorNames.Color, Option.Hue, (float)value);
            }
        }

        public Range<int> HueRange
        {
            get
            {
                Range<int> res = new Range<int>(0, 0);

<<<<<<< HEAD
                if (this.IsConnected)
=======
                if (IsConnected)
>>>>>>> 04755445
                {
                    var option = QueryOption(Option.Hue, SensorNames.Color);
                    res = new Range<int>((int)option.Min, (int)option.Max);
                }
<<<<<<< HEAD
=======
                else
                {
                    res = new RangeParamDesc<int>(0, 0);
                }

                res.Description = "Color image Hue";
                res.ReadableWhen = ParamDesc.ConnectionStates.Connected;
                res.WritableWhen = ParamDesc.ConnectionStates.Connected;
>>>>>>> 04755445
                return res;
            }
        }
        #endregion

        #region Saturation
        /// <summary>
        /// Color image Saturation
        /// </summary>
        [Description("Saturation", "Color image Saturation")]
        [AccessState(readableWhen: ConnectionStates.Connected, writeableWhen: ConnectionStates.Connected)]
        [Range(nameof(SaturationRange))]
        public int Saturation
        {
            get
            {
                CheckOptionSupported(Option.Saturation, nameof(Saturation), SensorNames.Color);
                return (int)GetOption(SensorNames.Color, Option.Saturation);
            }

            set
            {
                CheckOptionSupported(Option.Saturation, nameof(Saturation), SensorNames.Color);
                CheckRangeValid<int>(SaturationRange, value, 0, nameof(Saturation));
                SetOption(SensorNames.Color, Option.Saturation, (float)value);
            }
        }

        public Range<int> SaturationRange
        {
            get
            {
                Range<int> res = new Range<int>(0, 0);

<<<<<<< HEAD
                if (this.IsConnected)
=======
                if (IsConnected)
>>>>>>> 04755445
                {
                    var option = QueryOption(Option.Saturation, SensorNames.Color);
                    res = new Range<int>((int)option.Min, (int)option.Max);
                }
<<<<<<< HEAD
=======

                res.Description = "Color image Saturation";
                res.ReadableWhen = ParamDesc.ConnectionStates.Connected;
                res.WritableWhen = ParamDesc.ConnectionStates.Connected;
>>>>>>> 04755445
                return res;
            }
        }
        #endregion

        #region Sharpness
        /// <summary>
        /// Color image Sharpness
        /// </summary>
        [Description("Sharpness", "Color image Sharpness")]
        [AccessState(readableWhen: ConnectionStates.Connected, writeableWhen: ConnectionStates.Connected)]
        [Range(nameof(SharpnessRange))]
        public int Sharpness
        {
            get
            {
                CheckOptionSupported(Option.Sharpness, nameof(Sharpness), SensorNames.Color);
                return (int)GetOption(SensorNames.Color, Option.Sharpness);
            }

            set
            {
                CheckOptionSupported(Option.Sharpness, nameof(Sharpness), SensorNames.Color);
                CheckRangeValid<int>(SharpnessRange, value, 0, nameof(Sharpness));
                SetOption(SensorNames.Color, Option.Sharpness, (float)value);
            }
        }

        public Range<int> SharpnessRange
        {
            get
            {
                Range<int> res = new Range<int>(0, 0);

<<<<<<< HEAD
                if (this.IsConnected)
=======
                if (IsConnected)
>>>>>>> 04755445
                {
                    var option = QueryOption(Option.Sharpness, SensorNames.Color);
                    res = new Range<int>((int)option.Min, (int)option.Max);
                }
<<<<<<< HEAD
=======

                res.Description = "Color image Sharpness";
                res.ReadableWhen = ParamDesc.ConnectionStates.Connected;
                res.WritableWhen = ParamDesc.ConnectionStates.Connected;
>>>>>>> 04755445
                return res;
            }
        }
        #endregion

        #region White Balance
        /// <summary>
        /// Controls white balance of color image. Setting any value will disable auto white balance
        /// </summary>
        [Description("White Balance", "Controls white balance of color image. Setting any value will disable auto white balance.")]
        [AccessState(readableWhen: ConnectionStates.Connected, writeableWhen: ConnectionStates.Connected)]
        [Range(nameof(WhiteBalanceRange))]
        public int WhiteBalance
        {
            get
            {
                CheckOptionSupported(Option.WhiteBalance, nameof(WhiteBalance), SensorNames.Color);
                return (int)GetOption(SensorNames.Color, Option.WhiteBalance);
            }

            set
            {
                CheckOptionSupported(Option.WhiteBalance, nameof(WhiteBalance), SensorNames.Color);
                var option = QueryOption(Option.WhiteBalance, SensorNames.Color);


                // step size for depth white balance is 10
                float adjusted_value = AdjustValue(option.Min, option.Max, value, option.Step);
                CheckRangeValid<int>(WhiteBalanceRange, value, (int)adjusted_value, nameof(WhiteBalance), true);

                SetOption(SensorNames.Color, Option.WhiteBalance, adjusted_value);
            }
        }

        public Range<int> WhiteBalanceRange
        {
            get
            {
                Range<int> res = new Range<int>(0, 0);

<<<<<<< HEAD
                if (this.IsConnected)
=======
                if (IsConnected)
>>>>>>> 04755445
                {
                    var option = QueryOption(Option.WhiteBalance, SensorNames.Color);
                    res = new Range<int>((int)option.Min, (int)option.Max);
                }
<<<<<<< HEAD
=======
                else
                {
                    res = new RangeParamDesc<int>(0, 0);
                }

                res.Description = "Controls white balance of color image.Setting any value will disable auto white balance";
                res.ReadableWhen = ParamDesc.ConnectionStates.Connected;
                res.WritableWhen = ParamDesc.ConnectionStates.Connected;
>>>>>>> 04755445
                return res;
            }
        }
        #endregion

        #region Auto White Balance
        /// <summary>
        /// Enable / disable auto-white-balance
        /// </summary>
        [Description("Auto White Balance", "Enable / disable auto-white-balance")]
        [AccessState(readableWhen: ConnectionStates.Connected, writeableWhen: ConnectionStates.Connected)]
        public bool AutoWhiteBalance
        {
            get
            {
                CheckOptionSupported(Option.EnableAutoWhiteBalance, nameof(AutoWhiteBalance), SensorNames.Color);
                return GetOption(SensorNames.Color, Option.EnableAutoWhiteBalance) == 1.0f;
            }

            set
            {
                CheckOptionSupported(Option.EnableAutoWhiteBalance, nameof(AutoWhiteBalance), SensorNames.Color);
                SetOption(SensorNames.Color, Option.EnableAutoWhiteBalance, value ? 1.0f : 0.0f);
            }
        }
        #endregion

<<<<<<< HEAD
        #region Laser Power
=======
        ParamDesc<bool> AutoWhiteBalanceDesc
        {
            get
            {
                ParamDesc<bool> res = new ParamDesc<bool>
                {
                    Description = "Enable / disable auto-white-balance",
                    ReadableWhen = ParamDesc.ConnectionStates.Connected,
                    WritableWhen = ParamDesc.ConnectionStates.Connected
                };
                return res;
            }
        }

>>>>>>> 04755445
        /// <summary>
        /// Manual laser power in mw. applicable only when laser power mode is set to Manual
        /// </summary>
        [Description("Laser Power", "Manual laser power in mw. applicable only when laser power mode is set to Manual")]
        [AccessState(readableWhen: ConnectionStates.Connected, writeableWhen: ConnectionStates.Connected)]
        [Unit("mW")]
        [Range(nameof(LaserPowerRange))]
        public int LaserPower
        {
            get
            {
                CheckOptionSupported(Option.LaserPower, nameof(LaserPower), SensorNames.Stereo);
                return (int)GetOption(SensorNames.Stereo, Option.LaserPower);
            }

            set
            {
                CheckOptionSupported(Option.LaserPower, nameof(LaserPower), SensorNames.Stereo);
                var option = QueryOption(Option.LaserPower, SensorNames.Stereo);

                // step size for depth laser power is 30
                float adjusted_value = AdjustValue(option.Min, option.Max, value, option.Step);
                CheckRangeValid<int>(LaserPowerRange, value, (int)adjusted_value, nameof(LaserPower), true);
                SetOption(SensorNames.Stereo, Option.LaserPower, adjusted_value);
            }
        }

        public Range<int> LaserPowerRange
        {
            get
            {
                Range<int> res = new Range<int>(0, 0);

<<<<<<< HEAD
                if (this.IsConnected)
=======
                if (IsConnected)
>>>>>>> 04755445
                {
                    var option = QueryOption(Option.LaserPower, SensorNames.Stereo);
                    res = new Range<int>((int)option.Min, (int)option.Max);
                }
                return res;
            }
        }
        #endregion

        #region Laser Emitter Mode
        /// <summary>
        /// Power of the DS5 projector
        /// </summary>
        [Description("Laser Mode", "Power of the DS5 projector")]
        [AccessState(readableWhen: ConnectionStates.Connected, writeableWhen: ConnectionStates.Connected)]
        [AllowedValueList(typeof(EmitterMode))]
        public EmitterMode LaserMode
        {
            get
            {
                CheckOptionSupported(Option.EmitterEnabled, nameof(LaserMode), SensorNames.Stereo);
                return (EmitterMode)GetOption(SensorNames.Stereo, Option.EmitterEnabled);
            }

            set
            {
                CheckOptionSupported(Option.EmitterEnabled, nameof(LaserMode), SensorNames.Stereo);
                SetOption(SensorNames.Stereo, Option.EmitterEnabled, (float)value);
            }
        }
        #endregion

        #region Frame Queue Size (Color)
        /// <summary>
        /// Max number of frames you can hold at a given time. Increasing this number will reduce frame drops but increase latency, and vice versa
        /// </summary>
        [Description("Frame Queue Size (Color Sensor)",
            "Max number of frames you can hold at a given time.Increasing this number will reduce frame drops but increase latency, and vice versa")]
        [AccessState(readableWhen: ConnectionStates.Connected, writeableWhen: ConnectionStates.Connected)]
        [Range(nameof(FrameQueueSizeColorRange))]
        public int FrameQueueSizeColor
        {
            get
            {
                CheckOptionSupported(Option.FramesQueueSize, nameof(FrameQueueSizeColor), SensorNames.Color);
                return (int)GetOption(SensorNames.Color, Option.FramesQueueSize);
            }

            set
            {
                CheckOptionSupported(Option.FramesQueueSize, nameof(FrameQueueSizeColor), SensorNames.Color);
                CheckRangeValid<int>(FrameQueueSizeColorRange, value, 0, nameof(FrameQueueSizeColor));
                SetOption(SensorNames.Color, Option.FramesQueueSize, (float)value);
            }
        }

        public Range<int> FrameQueueSizeColorRange
        {
            get
            {
                Range<int> res = new Range<int>(0, 0);

<<<<<<< HEAD
                if (this.IsConnected)
=======
                if (IsConnected)
>>>>>>> 04755445
                {
                    var option = QueryOption(Option.FramesQueueSize, SensorNames.Color);
                    res = new Range<int>((int)option.Min, (int)option.Max);
                }
<<<<<<< HEAD
=======
                else
                {
                    res = new RangeParamDesc<int>(0, 0);
                }

                res.Description = "Max number of frames you can hold at a given time. Increasing this number will reduce frame drops but increase latency, and vice versa";
                res.ReadableWhen = ParamDesc.ConnectionStates.Connected;
                res.WritableWhen = ParamDesc.ConnectionStates.Connected;
>>>>>>> 04755445
                return res;
            }
        }
        #endregion

        #region Frame Queue Size (Depth)
        /// <summary>
        /// Max number of frames you can hold at a given time. Increasing this number will reduce frame drops but increase latency, and vice versa
        /// </summary>
        [Description("Frame Queue Size (DepthSensor)",
            "Max number of frames you can hold at a given time. Increasing this number will reduce frame drops but increase latency, and vice versa")]
        [AccessState(readableWhen: ConnectionStates.Connected, writeableWhen: ConnectionStates.Connected)]
        [Range(nameof(FrameQueueSizeDepthRange))]
        public int FrameQueueSizeDepth
        {
            get
            {
                CheckOptionSupported(Option.FramesQueueSize, nameof(FrameQueueSizeDepth), SensorNames.Stereo);
                return (int)GetOption(SensorNames.Stereo, Option.FramesQueueSize);
            }

            set
            {
                CheckOptionSupported(Option.FramesQueueSize, nameof(FrameQueueSizeDepth), SensorNames.Stereo);
                CheckRangeValid<int>(FrameQueueSizeDepthRange, value, 0, nameof(FrameQueueSizeDepth));
                SetOption(SensorNames.Stereo, Option.FramesQueueSize, (float)value);
            }
        }

        public Range<int> FrameQueueSizeDepthRange
        {
            get
            {
                Range<int> res = new Range<int>(0, 0);

                if (this.IsConnected)
                {
                    var option = QueryOption(Option.FramesQueueSize, SensorNames.Stereo);
                    res = new Range<int>((int)option.Min, (int)option.Max);
                }
<<<<<<< HEAD
=======

                res.Description = "Max number of frames you can hold at a given time. Increasing this number will reduce frame drops but increase latency, and vice versa";
                res.ReadableWhen = ParamDesc.ConnectionStates.Connected;
                res.WritableWhen = ParamDesc.ConnectionStates.Connected;
>>>>>>> 04755445
                return res;
            }
        }
        #endregion

        #region Power Frequency Mode
        /// <summary>
        /// Power Line Frequency control for anti-flickering Off/50Hz/60Hz/Auto
        /// </summary>
        [Description("Power Frequency Mode", "Power Line Frequency control for anti-flickering")]
        [AccessState(readableWhen: ConnectionStates.Connected, writeableWhen: ConnectionStates.Connected)]
        [AllowedValueList(typeof(PowerLineMode))]
        public PowerLineMode PowerFrequencyMode
        {
            get
            {
                CheckOptionSupported(Option.PowerLineFrequency, nameof(PowerFrequencyMode), SensorNames.Color);
                return (PowerLineMode)GetOption(SensorNames.Color, Option.PowerLineFrequency);
            }

            set
            {
                CheckOptionSupported(Option.PowerLineFrequency, nameof(PowerFrequencyMode), SensorNames.Color);
                SetOption(SensorNames.Color, Option.PowerLineFrequency, (float)value);
            }
        }
        #endregion

        #region ASIC Temperature
        /// <summary>
        /// Current Asic Temperature
        /// </summary>
        [Description("Asic Temperature", "Current Asic Temperature")]
        [AccessState(readableWhen: ConnectionStates.Connected)]
        [Unit(Unit.DegreeCelsius)]
        public float ASICTemp
        {
            get
            {
                // Workaround: open and start up depthsensor
                CheckOptionSupported(Option.AsicTemperature, nameof(ASICTemp), SensorNames.Stereo);
                float temp = GetOption(SensorNames.Stereo, Option.AsicTemperature);
                return temp;
            }
        }
        #endregion

<<<<<<< HEAD
        #region Error Polling
=======
        ParamDesc<float> ASICTempDesc
        {
            get
            {
                ParamDesc<float> res = new ParamDesc<float>
                {
                    Unit = "°C",
                    Description = "Asic Temperature",
                    ReadableWhen = ParamDesc.ConnectionStates.Connected,
                    WritableWhen = ParamDesc.ConnectionStates.Connected
                };
                return res;
            }
        }


>>>>>>> 04755445
        /// <summary>
        /// Enable / disable polling of camera internal errors
        /// </summary>
        [Description("Error Polling", "Enable / disable polling of camera internal errors")]
        [AccessState(readableWhen: ConnectionStates.Connected, writeableWhen: ConnectionStates.Connected)]
        public bool EnableErrorPolling
        {
            get
            {
                CheckOptionSupported(Option.ErrorPollingEnabled, nameof(EnableErrorPolling), SensorNames.Stereo);
                return GetOption(SensorNames.Stereo, Option.ErrorPollingEnabled) == 1.0f;
            }

            set
            {
                CheckOptionSupported(Option.ErrorPollingEnabled, nameof(EnableErrorPolling), SensorNames.Stereo);
                SetOption(SensorNames.Stereo, Option.ErrorPollingEnabled, value ? 1.0f : 0.0f);
            }
        }
        #endregion

<<<<<<< HEAD
        #region Projector Temperature
=======
        ParamDesc<bool> EnableErrorPollingDesc
        {
            get
            {
                ParamDesc<bool> res = new ParamDesc<bool>
                {
                    Description = "Enable / disable polling of camera internal errors",
                    ReadableWhen = ParamDesc.ConnectionStates.Connected,
                    WritableWhen = ParamDesc.ConnectionStates.Connected
                };
                return res;
            }
        }


>>>>>>> 04755445
        /// <summary>
        /// Current Projector Temperature in °C
        /// </summary>
        [Description("Projector Temperature", "Current Projector Temperature in °C")]
        [AccessState(readableWhen: ConnectionStates.Connected)]
        [Unit(Unit.DegreeCelsius)]
        public float ProjectorTemp
        {
            get
            {
                CheckOptionSupported(Option.ProjectorTemperature, nameof(ProjectorTemp), SensorNames.Stereo);
                return GetOption(SensorNames.Stereo, Option.ProjectorTemperature);
            }
        }
        #endregion

<<<<<<< HEAD
        #region Output Trigger
=======
        ParamDesc<float> ProjectorTempDesc
        {
            get
            {
                ParamDesc<float> res = new ParamDesc<float>
                {
                    Unit = "°C",
                    Description = "Projector Temperature",
                    ReadableWhen = ParamDesc.ConnectionStates.Connected,
                    WritableWhen = ParamDesc.ConnectionStates.Connected
                };
                return res;
            }
        }


>>>>>>> 04755445
        /// <summary>
        /// Enable / disable trigger to be outputed from the camera to any external device on every depth frame
        /// </summary>
        [Description("Output Trigger", "Enable / disable trigger to be outputed from the camera to any external device on every depth frame")]
        [AccessState(readableWhen: ConnectionStates.Connected, writeableWhen: ConnectionStates.Connected)]
        public bool OutputTrigger
        {
            get
            {
                CheckOptionSupported(Option.OutputTriggerEnabled, nameof(OutputTrigger), SensorNames.Stereo);
                return GetOption(SensorNames.Stereo, Option.OutputTriggerEnabled) == 1.0f;
            }

            set
            {
                CheckOptionSupported(Option.OutputTriggerEnabled, nameof(OutputTrigger), SensorNames.Stereo);
                SetOption(SensorNames.Stereo, Option.OutputTriggerEnabled, value ? 1.0f : 0.0f);
            }
        }
        #endregion

<<<<<<< HEAD
        #region Depth Units
=======
        ParamDesc<bool> OutputTriggerDesc
        {
            get
            {
                ParamDesc<bool> res = new ParamDesc<bool>
                {
                    Description = "Enable / disable trigger to be outputed from the camera to any external device on every depth frame",
                    ReadableWhen = ParamDesc.ConnectionStates.Connected,
                    WritableWhen = ParamDesc.ConnectionStates.Connected
                };
                return res;
            }
        }


>>>>>>> 04755445
        /// <summary>
        /// Number of meters represented by a single depth unit
        /// </summary>
        [Description("Depth Units", "Number of meters represented by a single depth unit")]
        [AccessState(readableWhen: ConnectionStates.Connected, writeableWhen: ConnectionStates.Connected)]
        [Unit(Unit.Meter)]
        [Range(nameof(DepthUnitsRange))]
        public float DepthUnits
        {
            get
            {
                CheckOptionSupported(Option.DepthUnits, nameof(DepthUnits), SensorNames.Stereo);
                return GetOption(SensorNames.Stereo, Option.DepthUnits);
            }

            set
            {
                CheckOptionSupported(Option.DepthUnits, nameof(DepthUnits), SensorNames.Stereo);
                CheckRangeValid<float>(DepthUnitsRange, value, 0f, nameof(DepthUnits));
                SetOption(SensorNames.Stereo, Option.DepthUnits, value);
            }
        }

        public Range<float> DepthUnitsRange
        {
            get
            {
                Range<float> res = new Range<float>(0, 0);

<<<<<<< HEAD
                if (this.IsConnected)
=======
                if (IsConnected)
>>>>>>> 04755445
                {
                    var option = QueryOption(Option.DepthUnits, SensorNames.Stereo);
                    res = new Range<float>(option.Min, option.Max);
                }
<<<<<<< HEAD
=======

                res.Description = "Number of meters represented by a single depth unit";
                res.ReadableWhen = ParamDesc.ConnectionStates.Connected;
                res.WritableWhen = ParamDesc.ConnectionStates.Connected;
>>>>>>> 04755445
                return res;
            }
        }
        #endregion

        private AdvancedMode.Preset _preset = AdvancedMode.Preset.UNKNOWN;
        public AdvancedMode.Preset ConfigPreset
        {
            get => _preset;
            set
            {
                if (value == AdvancedMode.Preset.UNKNOWN)
                    return;
                LoadCustomConfigInternal(AdvancedMode.GetPreset(value));
                _preset = value;
            }
        }

        ListParamDesc<AdvancedMode.Preset> ConfigPresetDesc
        {
            get
            {
                ListParamDesc<AdvancedMode.Preset> res = new ListParamDesc<AdvancedMode.Preset>(typeof(AdvancedMode.Preset))
                {
                    Description = "Visual Preset",
                    ReadableWhen = ParamDesc.ConnectionStates.Connected | ParamDesc.ConnectionStates.Disconnected,
                    WritableWhen = ParamDesc.ConnectionStates.Connected
                };
                return res;
            }
        }

        #endregion

        #region IDisposable
        public void Dispose()
        {
            Dispose(true);
            GC.SuppressFinalize(this);
        }

        protected virtual void Dispose(bool disposing)
        {
            if (_disposed)
                return;

            if (IsConnected)
                DisconnectImpl();

            if (disposing)
            {
                // dispose managed resources
                _config.Dispose();
                _pipeline.Dispose();
                _context.Dispose();
            }

            _disposed = true;
        }
        #endregion

        #region Constructor
        public RealSense2()
            : base(modelName: "RealSense2")
        {
            _context = new Context();
            _pipeline = new Pipeline(_context);
            _config = new Config();

            _config.DisableAllStreams();
        }

        ~RealSense2()
        {
            Dispose(false);
        }
        #endregion

        #region MetriCam2 Camera Interface Methods

        protected override void LoadAllAvailableChannels()
        {
            ChannelRegistry cr = ChannelRegistry.Instance;
            Channels.Clear();

            Channels.Add(cr.RegisterChannel(ChannelNames.ZImage));
            Channels.Add(cr.RegisterChannel(ChannelNames.Distance));
            Channels.Add(cr.RegisterChannel(ChannelNames.Color));

            Channels.Add(cr.RegisterCustomChannel(ChannelNames.Left, typeof(FloatCameraImage)));
            Channels.Add(cr.RegisterCustomChannel(ChannelNames.Right, typeof(FloatCameraImage)));
        }


        protected override void ConnectImpl()
        {
            bool haveSerial = !string.IsNullOrWhiteSpace(SerialNumber);

            if (haveSerial)
                _config.EnableDevice(SerialNumber);

            if (ActiveChannels.Count == 0)
            {
                ActivateChannel(ChannelNames.Color);
                ActivateChannel(ChannelNames.ZImage);
            }

            StartPipeline();
            Model = RealSenseDevice.Info[CameraInfo.Name];

            if (!haveSerial)
                this.SerialNumber = RealSenseDevice.Info[CameraInfo.SerialNumber];

            AdvancedDevice adev = AdvancedDevice.FromDevice(RealSenseDevice);

            if (!adev.AdvancedModeEnabled)
                adev.AdvancedModeEnabled = true;

            _depthScale = GetDepthScale();
        }

        private void StopPipeline()
        {
            if (_pipelineRunning)
            {
                _pipelineProfile = null;
                _pipelineRunning = false;
                _pipeline.Stop();
            }
        }

        private void StartPipeline()
        {
<<<<<<< HEAD

            if (!_config.CanResolve(_pipeline))
            {
                string msg = $"{Name}: No camera that supports the current configuration detected";
                log.Error(msg);
                throw new InvalidOperationException(msg);
            }
=======
            CheckConfig();
>>>>>>> 04755445

            if (!_pipelineRunning)
            {
                _pipelineProfile = _pipeline.Start(_config);
                _pipelineRunning = true;
            }
        }

        private void CheckConfig()
        {
            if (!_config.CanResolve(_pipeline))
            {
                string msg = $"{Name}: current combination of settings is not supported";
                log.Error(msg);
                throw new SettingsCombinationNotSupportedException(msg);
            }
        }

        protected override void DisconnectImpl()
        {
            try
            {
                StopPipeline();
            }
            catch (Exception e)
            {
                log.Warn(e.Message);
            }
        }

        protected override void UpdateImpl()
        {
            bool getColor = IsChannelActive(ChannelNames.Color);
            bool getDepth = IsChannelActive(ChannelNames.ZImage);
            bool getLeft = IsChannelActive(ChannelNames.Left);
            bool getRight = IsChannelActive(ChannelNames.Right);
            bool haveColor = false;
            bool haveDepth = false;
            bool haveLeft = false;
            bool haveRight = false;

            DisposeCurrentFrames();

            // check if there is a undelivered frameset available for grabs
            if (_pipeline.PollForFrames(out FrameSet data))
            {
                ExtractFrameSetData(data, getColor, getDepth, getLeft, getRight, ref haveColor, ref haveDepth, ref haveLeft, ref haveRight);
                data.Dispose();
                CheckFrameSetComplete(getColor, getDepth, getLeft, getRight, haveColor, haveDepth, haveLeft, haveRight);
                return;
            }

            // otherwise wait until a new frameset is available
            data = _pipeline.WaitForFrames(5000);
            ExtractFrameSetData(data, getColor, getDepth, getLeft, getRight, ref haveColor, ref haveDepth, ref haveLeft, ref haveRight);
            data.Dispose();

            CheckFrameSetComplete(getColor, getDepth, getLeft, getRight, haveColor, haveDepth, haveLeft, haveRight);
        }

        private void DisposeCurrentFrames()
        {
            if (null != _currentColorFrame)
                _currentColorFrame.Dispose();
            if (null != _currentDepthFrame)
                _currentDepthFrame.Dispose();
            if (null != _currentLeftFrame)
                _currentLeftFrame.Dispose();
            if (null != _currentRightFrame)
                _currentRightFrame.Dispose();
        }

        private void CheckFrameSetComplete(bool getColor, bool getDepth, bool getLeft, bool getRight,
            bool haveColor, bool haveDepth, bool haveLeft, bool haveRight)
        {
            if (((getColor && haveColor) || !getColor)
                && ((getDepth && haveDepth) || !getDepth)
                && ((getLeft && haveLeft) || !getLeft)
                && ((getRight && haveRight) || !getRight))
            {
                return;
            }

            throw new ImageAcquisitionFailedException($"{Name}: not all requested frames are part of the retrieved FrameSet");
        }

        private void ExtractFrameSetData(FrameSet data, bool getColor, bool getDepth, bool getLeft, bool getRight,
            ref bool haveColor, ref bool haveDepth, ref bool haveLeft, ref bool haveRight)
        {
            _currentFrameTimestamp = DateTime.UtcNow.Ticks;

            // extract all frames
            foreach (VideoFrame vframe in data)
            {
                // what kind of frame did we get?
                StreamProfile profile = vframe.Profile;
                Stream stream = profile.Stream;


                switch (stream)
                {
                    case Stream.Color:
                        if (getColor)
                        {
                            _currentColorFrame = vframe;
                            haveColor = true;
                        }
                        break;
                    case Stream.Depth:
                        if (getDepth)
                        {
                            _currentDepthFrame = FilterFrame(vframe);
                            haveDepth = true;
                        }
                        break;
                    case Stream.Infrared:
                        int index = profile.Index;
                        if (index == 1)
                        {
                            if (getLeft)
                            {
                                _currentLeftFrame = vframe;
                                haveLeft = true;
                            }
                        }
                        else if (index == 2)
                        {
                            if (getRight)
                            {
                                _currentRightFrame = vframe;
                                haveRight = true;
                            }
                        }
                        break;
                }
            }
        }

        protected override CameraImage CalcChannelImpl(string channelName)
        {
            switch (channelName)
            {
                case ChannelNames.Color:
                    return CalcColor();

                case ChannelNames.ZImage:
                    return CalcZImage();

                case ChannelNames.Distance:
                    return CalcDistanceImage();

                case ChannelNames.Left:
                    return CalcIRImage(_currentLeftFrame);

                case ChannelNames.Right:
                    return CalcIRImage(_currentRightFrame);
            }

            log.Error("Unexpected ChannelName in CalcChannel().");
            return null;
        }

        protected override void ActivateChannelImpl(String channelName)
        {
            Stream stream = Stream.Any;
            Format format = Format.Any;
            int res_x = 640;
            int res_y = 480;
            int fps = 30;
            int index = -1;

            if (channelName == ChannelNames.Color)
            {
                stream = Stream.Color;
                format = Format.Rgb8;

                res_x = ColorResolution.X;
                res_y = ColorResolution.Y;
                fps = ColorFPS;
                index = -1;
            }
            else if (channelName == ChannelNames.ZImage
                || channelName == ChannelNames.Distance)
            {
                // Distance and ZImage channel access the same data from
                // the realsense2 device
                // so check if one of them was already active
                // and skip activating the DEPTH stream in that case

                if (channelName == ChannelNames.ZImage
                    && IsChannelActive(ChannelNames.Distance))
                {
                    return;
                }

                if (channelName == ChannelNames.Distance
                    && IsChannelActive(ChannelNames.ZImage))
                {
                    return;
                }

                stream = Stream.Depth;
                format = Format.Z16;

                res_x = DepthResolution.X;
                res_y = DepthResolution.Y;
                fps = DepthFPS;
                index = -1;
            }
            else if (channelName == ChannelNames.Left)
            {
                stream = Stream.Infrared;
                format = Format.Y8;

                res_x = DepthResolution.X;
                res_y = DepthResolution.Y;
                fps = (int)DepthFPS;
                index = 1;
            }
            else if (channelName == ChannelNames.Right)
            {
                stream = Stream.Infrared;
                format = Format.Y8;

                res_x = DepthResolution.X;
                res_y = DepthResolution.Y;
                fps = DepthFPS;
                index = 2;
            }
            else
            {
                string msg = string.Format("{0}: Channel not supported {1}", Name, channelName);
                log.Error(msg);
                throw new InvalidOperationException(msg);
            }


            Action enableStream = () => { _config.EnableStream(stream, index, res_x, res_y, format, fps); };

            if (_pipelineRunning)
            {
                ExecuteWithStoppedPipeline(enableStream);
            }
            else
            {
                enableStream();
            }
        }

        protected override void DeactivateChannelImpl(String channelName)
        {
            Stream stream = Stream.Any;
            int index = -1;

            if (channelName == ChannelNames.Color)
            {
                stream = Stream.Color;
            }
            else if (channelName == ChannelNames.ZImage
                || channelName == ChannelNames.Distance)
            {
                // Distance and ZImage channel access the same data from
                // the realsense2 device
                // so check if one of them is still active
                // and skip deactivating the DEPTH stream in that case

                if (channelName == ChannelNames.ZImage
                    && IsChannelActive(ChannelNames.Distance))
                {
                    return;
                }

                if (channelName == ChannelNames.Distance
                    && IsChannelActive(ChannelNames.ZImage))
                {
                    return;
                }

                stream = Stream.Depth;
            }
            else if (channelName == ChannelNames.Left)
            {
                stream = Stream.Infrared;
                index = 1;
            }
            else if (channelName == ChannelNames.Right)
            {
                stream = Stream.Infrared;
                index = 2;
            }


            Action disableStream = () => { _config.DisableStream(stream, index); };

            if (_pipelineRunning)
            {
                ExecuteWithStoppedPipeline(disableStream);
            }
            else
            {
                disableStream();
            }
        }

        unsafe public override IProjectiveTransformation GetIntrinsics(string channelName)
        {
            VideoStreamProfile profile = GetProfileFromSensor(channelName) as VideoStreamProfile;
            Intrinsics intrinsics = profile.GetIntrinsics();

            if (intrinsics.model != Distortion.BrownConrady)
            {
                string msg = string.Format("{0}: intrinsics distrotion model {1} does not match Metrilus.Util", Name, intrinsics.model.ToString());
                log.Error(msg);
                throw new Exception(msg);
            }

            var projTrans = new ProjectiveTransformationZhang(
                intrinsics.width,
                intrinsics.height,
                intrinsics.fx,
                intrinsics.fy,
                intrinsics.ppx,
                intrinsics.ppy,
                intrinsics.coeffs[0],
                intrinsics.coeffs[1],
                intrinsics.coeffs[4],
                intrinsics.coeffs[2],
                intrinsics.coeffs[3]);

            return projTrans;
        }

        private VideoStreamProfile GetProfileFromSensor(string channelName)
        {
            string sensorName;
            Point2i refResolution;
            int refFPS;
            Stream streamType;
            int index = 0;

            switch (channelName)
            {
                case ChannelNames.Color:
                    sensorName = SensorNames.Color;
                    refResolution = ColorResolution;
                    refFPS = ColorFPS;
                    streamType = Stream.Color;
                    break;
                case ChannelNames.ZImage:
                case ChannelNames.Distance:
                    sensorName = SensorNames.Stereo;
                    streamType = Stream.Depth;
                    refResolution = DepthResolution;
                    refFPS = DepthFPS;
                    break;
                case ChannelNames.Left:
                    sensorName = SensorNames.Stereo;
                    streamType = Stream.Infrared;
                    refResolution = DepthResolution;
                    refFPS = DepthFPS;
                    index = 1;
                    break;
                case ChannelNames.Right:
                    sensorName = SensorNames.Stereo;
                    streamType = Stream.Infrared;
                    refResolution = DepthResolution;
                    refFPS = DepthFPS;
                    index = 2;
                    break;
                default:
                    string msg = string.Format("{0}: stream profile for channel {1} not available", Name, channelName);
                    log.Error(msg);
                    throw new ArgumentException(msg, nameof(channelName));
            }

            Sensor sensor = GetSensor(sensorName);

            return sensor.VideoStreamProfiles
                .Where(p => p.Stream == streamType)
                .Where(p => p.Framerate == refFPS)
                .Where(p => p.Width == refResolution.X && p.Height == refResolution.Y)
                .Where(p => p.Index == index)
                .First();
        }

        unsafe public override RigidBodyTransformation GetExtrinsics(string channelFromName, string channelToName)
        {
            VideoStreamProfile from = GetProfileFromSensor(channelFromName);
            VideoStreamProfile to = GetProfileFromSensor(channelToName);


            Extrinsics extrinsics = from.GetExtrinsicsTo(to);


            Point3f col1 = new Point3f(extrinsics.rotation[0], extrinsics.rotation[1], extrinsics.rotation[2]);
            Point3f col2 = new Point3f(extrinsics.rotation[3], extrinsics.rotation[4], extrinsics.rotation[5]);
            Point3f col3 = new Point3f(extrinsics.rotation[6], extrinsics.rotation[7], extrinsics.rotation[8]);
            RotationMatrix rot = new RotationMatrix(col1, col2, col3);

            Point3f trans = new Point3f(extrinsics.translation[0], extrinsics.translation[1], extrinsics.translation[2]);

            RigidBodyTransformation rbt = new RigidBodyTransformation(rot, trans);

            return rbt;
        }

        unsafe private FloatCameraImage CalcZImage()
        {
            int height = _currentDepthFrame.Height;
            int width = _currentDepthFrame.Width;

            FloatCameraImage depthData = new FloatCameraImage(width, height);
            depthData.TimeStamp = _currentFrameTimestamp;
            short* source = (short*)_currentDepthFrame.Data;

            for (int y = 0; y < height; y++)
            {
                short* sourceLine = source + y * width;
                for (int x = 0; x < width; x++)
                {
                    depthData[y, x] = (float)(_depthScale * (*sourceLine++));
                }
            }

            return depthData;
        }

        private FloatCameraImage CalcDistanceImage()
        {
            FloatCameraImage zImage = CalcZImage();
            ProjectiveTransformationZhang projTrans = GetIntrinsics(ChannelNames.ZImage) as ProjectiveTransformationZhang;
            Point3fCameraImage p3fImage = projTrans.ZImageToWorld(zImage);
            return p3fImage.ToFloatCameraImage();
        }

        unsafe private FloatCameraImage CalcIRImage(VideoFrame frame)
        {
            int height = frame.Height;
            int width = frame.Width;

            FloatCameraImage IRData = new FloatCameraImage(width, height);
            IRData.TimeStamp = _currentFrameTimestamp;
            byte* source = (byte*)frame.Data;

            for (int y = 0; y < height; y++)
            {
                byte* sourceLine = source + y * width;
                for (int x = 0; x < width; x++)
                {
                    IRData[y, x] = (float)(*sourceLine++);
                }
            }

            return IRData;
        }

        unsafe private ColorCameraImage CalcColor()
        {
            int height = _currentColorFrame.Height;
            int width = _currentColorFrame.Width;

            Bitmap bitmap = new Bitmap(width, height, PixelFormat.Format24bppRgb);
            Rectangle imageRect = new Rectangle(0, 0, width, height);
            BitmapData bmpData = bitmap.LockBits(imageRect, ImageLockMode.WriteOnly, bitmap.PixelFormat);

            byte* source = (byte*)_currentColorFrame.Data;
            byte* target = (byte*)(void*)bmpData.Scan0;
            for (int y = 0; y < height; y++)
            {
                byte* sourceLine = source + y * width * 3;
                for (int x = 0; x < width; x++)
                {
                    target[2] = *sourceLine++;
                    target[1] = *sourceLine++;
                    target[0] = *sourceLine++;
                    target += 3;
                }
            }

            bitmap.UnlockBits(bmpData);
            ColorCameraImage image = new ColorCameraImage(bitmap);
            image.TimeStamp = _currentFrameTimestamp;

            return image;
        }

        #endregion

<<<<<<< HEAD
        #region advanced config
        public void LoadConfigPreset(AdvancedMode.Preset preset)
=======
        public void LoadCustomConfig(string json)
>>>>>>> 04755445
        {
            LoadCustomConfigInternal(json);
            _preset = AdvancedMode.Preset.UNKNOWN;
        }

<<<<<<< HEAD
        public void LoadCustomConfig(string json)
=======
        private void LoadCustomConfigInternal(string json)
>>>>>>> 04755445
        {
            AdvancedDevice adev = AdvancedDevice.FromDevice(RealSenseDevice);
            adev.JsonConfiguration = json;
            _depthScale = GetDepthScale();
        }
        #endregion

        #region private helpers
        private void ExecuteWithStoppedPipeline(Action doStuff)
        {
            bool running = _pipelineRunning;

            StopPipeline();

            doStuff();

            if (running)
            {
                StartPipeline();
            }
        }

        private void CheckOptionSupported(Option option, string optionName, string sensorName)
        {
            if (!IsConnected)
            {
                throw new InvalidOperationException(string.Format("The property '{0}' can only be read or written when the camera is connected!", optionName));
            }
            if (!GetSensor(sensorName).Options[option].Supported)
            {
                throw new NotSupportedException(string.Format("Option '{0}' is not supported by the {1} sensor of this camera.", optionName, sensorName));
            }
        }

        private float GetOption(string sensorName, Option option)
        {
            return GetSensor(sensorName).Options[option].Value;
        }

        private void SetOption(string sensorName, Option option, float value)
        {
            GetSensor(sensorName).Options[option].Value = value;
        }

        private void CheckRangeValid<T>(Range<T> range, T value, T adjustedValue, string optionName, bool adjusted = false) where T : IComparable, IConvertible
        {
            if (range.IsValid(value))
            {
                return;
            }

            if (adjusted)
            {
                throw new ArgumentOutOfRangeException(string.Format("Value {0} for '{1}' is outside of the range between {2} and {3}", value, optionName, range.Minimum, range.Maximum));
            }
            else
            {
                throw new ArgumentOutOfRangeException(string.Format("Value {0} (adjusted to {1} to match stepsize) for '{2}' is outside of the range between {3} and {4}", value, adjustedValue, optionName, range.Minimum, range.Maximum));
            }
        }

        private Sensor.CameraOption QueryOption(Option option, string sensorName)
        {
            Sensor.CameraOption cop = GetSensor(sensorName).Options[option];
            return cop;
        }

        private float AdjustValue(float min, float max, float value, float step)
        {
            float adjusted_value = value;
            float rounding = (value - min) % step;
            adjusted_value -= rounding;

            if (rounding > step / 2)
                adjusted_value += step;

            if (adjusted_value > max)
                adjusted_value -= step;
            if (adjusted_value < min)
                adjusted_value += step;

            return adjusted_value;
        }

        private Sensor GetSensor(string sensorName)
        {
            foreach (Sensor sensor in RealSenseDevice.Sensors)
            {
                if (sensor.Info[CameraInfo.Name] == sensorName)
                {
                    return sensor;
                }
            }

            throw new ArgumentException(string.Format("Sensor with name '{0}' could not be found", sensorName));
        }

        private List<Point2i> GetSupportedResolutions(string sensorName)
        {
            return GetSensor(sensorName).VideoStreamProfiles.Select(p => new Point2i(p.Width, p.Height)).Distinct().ToList();
        }

        private List<int> GetSupportedFramerates(string sensorName)
        {
            return GetSensor(sensorName).StreamProfiles.Select(p => p.Framerate).Distinct().ToList();
        }

        private float GetDepthScale()
        {
            return GetSensor(SensorNames.Stereo).DepthScale;
        }
<<<<<<< HEAD
        #endregion
=======

        private void TryChangeSetting<T>(ref T property, T newValue, string[] channelNames)
        {
            T oldValue = property;
            bool wasRunning = _pipelineRunning;

            try
            {
                StopPipeline();
                DeactivateChannels(channelNames);
                property = newValue;
                ActivateChannels(channelNames);
                CheckConfig();
            }
            catch (SettingsCombinationNotSupportedException)
            {
                DeactivateChannels(channelNames);
                property = oldValue;
                ActivateChannels(channelNames);
                throw;
            }
            finally
            {
                if (wasRunning)
                {
                    StartPipeline();
                }
            }
        }

        private void ActivateChannels(string[] channelNames)
        {
            foreach (string channel in channelNames)
            {
                if (IsChannelActive(channel))
                {
                    ActivateChannelImpl(channel);
                }
            }
        }

        private void DeactivateChannels(string[] channelNames)
        {
            foreach (string channel in channelNames)
            {
                if (IsChannelActive(channel))
                {
                    DeactivateChannelImpl(channel);
                }
            }
        }
>>>>>>> 04755445
    }
}<|MERGE_RESOLUTION|>--- conflicted
+++ resolved
@@ -7,12 +7,9 @@
 using System.Collections.Generic;
 using System.Linq;
 using Intel.RealSense;
-<<<<<<< HEAD
 using MetriCam2.Attributes;
 using MetriCam2.Enums;
-=======
 using MetriCam2.Exceptions;
->>>>>>> 04755445
 #if NETSTANDARD2_0
 #else
 using System.Drawing.Imaging;
@@ -38,9 +35,6 @@
         private float _depthScale = 1.0f;
         #endregion
 
-<<<<<<< HEAD
-        #region enums
-=======
         #region Filter
         public class Filter
         {
@@ -94,7 +88,7 @@
         }
         #endregion
 
->>>>>>> 04755445
+        #region enums
         public enum EmitterMode
         {
             OFF = 0,
@@ -236,18 +230,7 @@
                     framerates.Sort();
                 }
 
-<<<<<<< HEAD
                 return framerates;
-=======
-                ListParamDesc<Point2i> res = new ListParamDesc<Point2i>(allowedValues)
-                {
-                    Unit = "px",
-                    Description = "Resolution of the color sensor.",
-                    ReadableWhen = ParamDesc.ConnectionStates.Connected | ParamDesc.ConnectionStates.Disconnected,
-                    WritableWhen = ParamDesc.ConnectionStates.Connected | ParamDesc.ConnectionStates.Disconnected
-                };
-                return res;
->>>>>>> 04755445
             }
         }
 
@@ -287,18 +270,7 @@
                     resolutions = GetSupportedResolutions(SensorNames.Stereo);
                 }
 
-<<<<<<< HEAD
                 return resolutions;
-=======
-                ListParamDesc<int> res = new ListParamDesc<int>(framerates)
-                {
-                    Unit = "fps",
-                    Description = "Frames per Second of the color sensor.",
-                    ReadableWhen = ParamDesc.ConnectionStates.Connected | ParamDesc.ConnectionStates.Disconnected,
-                    WritableWhen = ParamDesc.ConnectionStates.Connected | ParamDesc.ConnectionStates.Disconnected
-                };
-                return res;
->>>>>>> 04755445
             }
         }
 
@@ -330,40 +302,16 @@
         {
             get
             {
-<<<<<<< HEAD
                 List<int> framerates = new List<int>();
                 framerates.Add(30);
 
                 if (this.IsConnected)
-=======
-                List<Point2i> resolutions = new List<Point2i>();
-                resolutions.Add(new Point2i(640, 480));
-
-                if (IsConnected)
-                {
-                    resolutions = GetSupportedResolutions(SensorNames.Stereo);
-                }
-
-                List<string> allowedValues = new List<string>();
-                foreach (Point2i resolution in resolutions)
->>>>>>> 04755445
                 {
                     framerates = GetSupportedFramerates(SensorNames.Stereo);
                     framerates.Sort();
                 }
 
-<<<<<<< HEAD
                 return framerates;
-=======
-                ListParamDesc<Point2i> res = new ListParamDesc<Point2i>(allowedValues)
-                {
-                    Unit = "px",
-                    Description = "Resolution of the depth sensor.",
-                    ReadableWhen = ParamDesc.ConnectionStates.Connected | ParamDesc.ConnectionStates.Disconnected,
-                    WritableWhen = ParamDesc.ConnectionStates.Connected | ParamDesc.ConnectionStates.Disconnected
-                };
-                return res;
->>>>>>> 04755445
             }
         }
 
@@ -389,37 +337,9 @@
         }
         #endregion
 
-<<<<<<< HEAD
         #region Firmware Version
         [Description("Firmware", "Version string of the firmware currently operating on the camera")]
         [AccessState(readableWhen: ConnectionStates.Connected)]
-=======
-        ListParamDesc<int> DepthFPSDesc
-        {
-            get
-            {
-                List<int> framerates = new List<int>();
-                framerates.Add(30);
-
-                if (IsConnected)
-                {
-                    framerates = GetSupportedFramerates(SensorNames.Stereo);
-                    framerates.Sort();
-                }
-
-                ListParamDesc<int> res = new ListParamDesc<int>(framerates)
-                {
-                    Unit = "fps",
-                    Description = "Frames per Second of the depth sensor.",
-                    ReadableWhen = ParamDesc.ConnectionStates.Connected | ParamDesc.ConnectionStates.Disconnected,
-                    WritableWhen = ParamDesc.ConnectionStates.Connected | ParamDesc.ConnectionStates.Disconnected
-                };
-                return res;
-            }
-        }
-
-
->>>>>>> 04755445
         public string Firmware
         {
             get
@@ -427,20 +347,7 @@
                 if (!this.IsConnected)
                     throw new Exception("Can't read firmware version unless the camera is connected");
 
-<<<<<<< HEAD
                 return RealSenseDevice.Info[CameraInfo.FirmwareVersion];
-=======
-        ParamDesc<string> FirmwareDesc
-        {
-            get
-            {
-                ParamDesc<string> res = new ParamDesc<string>
-                {
-                    Description = "Current Firmware version of the connected camera.",
-                    ReadableWhen = ParamDesc.ConnectionStates.Connected
-                };
-                return res;
->>>>>>> 04755445
             }
         }
         #endregion
@@ -467,24 +374,7 @@
         }
         #endregion
 
-<<<<<<< HEAD
         #region Brightness
-=======
-        ParamDesc<bool> BacklightCompensationDesc
-        {
-            get
-            {
-                ParamDesc<bool> res = new ParamDesc<bool>
-                {
-                    Description = "Enable / disable color backlight compensation",
-                    ReadableWhen = ParamDesc.ConnectionStates.Connected,
-                    WritableWhen = ParamDesc.ConnectionStates.Connected
-                };
-                return res;
-            }
-        }
-
->>>>>>> 04755445
         /// <summary>
         /// Color image brightness
         /// </summary>
@@ -520,14 +410,7 @@
                     range = new Range<int>((int)option.Min, (int)option.Max);
                 }
 
-<<<<<<< HEAD
                 return range;
-=======
-                res.Description = "Color image brightness";
-                res.ReadableWhen = ParamDesc.ConnectionStates.Connected;
-                res.WritableWhen = ParamDesc.ConnectionStates.Connected;
-                return res;
->>>>>>> 04755445
             }
         }
         #endregion
@@ -562,24 +445,13 @@
             {
                 Range<int> range = new Range<int>(0, 1);
 
-<<<<<<< HEAD
-                if (this.IsConnected)
-=======
                 if (IsConnected)
->>>>>>> 04755445
                 {
                     var option = QueryOption(Option.Contrast, SensorNames.Color);
                     range = new Range<int>((int)option.Min, (int)option.Max);
                 }
 
-<<<<<<< HEAD
                 return range;
-=======
-                res.Description = "Color image contrast";
-                res.ReadableWhen = ParamDesc.ConnectionStates.Connected;
-                res.WritableWhen = ParamDesc.ConnectionStates.Connected;
-                return res;
->>>>>>> 04755445
             }
         }
         #endregion
@@ -614,22 +486,11 @@
             {
                 Range<int> res = new Range<int>(0, 0);
 
-<<<<<<< HEAD
                 if (this.IsConnected)
-=======
-                if (IsConnected)
->>>>>>> 04755445
                 {
                     var option = QueryOption(Option.Exposure, SensorNames.Color);
                     res = new Range<int>((int)option.Min, (int)option.Max);
                 }
-<<<<<<< HEAD
-=======
-
-                res.Description = "Controls exposure time of color camera. Setting any value will disable auto exposure";
-                res.ReadableWhen = ParamDesc.ConnectionStates.Connected;
-                res.WritableWhen = ParamDesc.ConnectionStates.Connected;
->>>>>>> 04755445
                 return res;
             }
         }
@@ -657,24 +518,7 @@
         }
         #endregion
 
-<<<<<<< HEAD
         #region Auto Exposure Priority (Color)
-=======
-        ParamDesc<bool> AutoExposureColorDesc
-        {
-            get
-            {
-                ParamDesc<bool> res = new ParamDesc<bool>
-                {
-                    Description = "Enable / disable color image auto-exposure",
-                    ReadableWhen = ParamDesc.ConnectionStates.Connected,
-                    WritableWhen = ParamDesc.ConnectionStates.Connected
-                };
-                return res;
-            }
-        }
-
->>>>>>> 04755445
         /// <summary>
         /// Limit exposure time when auto-exposure is ON to preserve constant fps rate
         /// </summary>
@@ -696,24 +540,7 @@
         }
         #endregion
 
-<<<<<<< HEAD
         #region Exposure (Depth)
-=======
-        ParamDesc<bool> AutoExposurePriorityColorDesc
-        {
-            get
-            {
-                ParamDesc<bool> res = new ParamDesc<bool>
-                {
-                    Description = "Limit exposure time when auto-exposure is ON to preserve constant fps rate",
-                    ReadableWhen = ParamDesc.ConnectionStates.Connected,
-                    WritableWhen = ParamDesc.ConnectionStates.Connected
-                };
-                return res;
-            }
-        }
-
->>>>>>> 04755445
         /// <summary>
         /// Controls exposure time of depth camera. Setting any value will disable auto exposure
         /// </summary>
@@ -746,22 +573,11 @@
             {
                 Range<int> res = new Range<int>(0, 0);
 
-<<<<<<< HEAD
-                if (this.IsConnected)
-=======
                 if (IsConnected)
->>>>>>> 04755445
                 {
                     var option = QueryOption(Option.Exposure, SensorNames.Stereo);
                     res = new Range<int>((int)option.Min, (int)option.Max);
                 }
-<<<<<<< HEAD
-=======
-
-                res.Description = "Controls exposure time of depth camera. Setting any value will disable auto exposure";
-                res.ReadableWhen = ParamDesc.ConnectionStates.Connected;
-                res.WritableWhen = ParamDesc.ConnectionStates.Connected;
->>>>>>> 04755445
                 return res;
             }
         }
@@ -789,24 +605,7 @@
         }
         #endregion
 
-<<<<<<< HEAD
         #region Gain (Color)
-=======
-        ParamDesc<bool> AutoExposureDepthDesc
-        {
-            get
-            {
-                ParamDesc<bool> res = new ParamDesc<bool>
-                {
-                    Description = "Enable / disable depth image auto-exposure",
-                    ReadableWhen = ParamDesc.ConnectionStates.Connected,
-                    WritableWhen = ParamDesc.ConnectionStates.Connected
-                };
-                return res;
-            }
-        }
-
->>>>>>> 04755445
         /// <summary>
         /// Color image gain
         /// </summary>
@@ -835,22 +634,11 @@
             {
                 Range<int> res = new Range<int>(0, 0);
 
-<<<<<<< HEAD
-                if (this.IsConnected)
-=======
                 if (IsConnected)
->>>>>>> 04755445
                 {
                     var option = QueryOption(Option.Gain, SensorNames.Color);
                     res = new Range<int>((int)option.Min, (int)option.Max);
                 }
-<<<<<<< HEAD
-=======
-
-                res.Description = "Color image gain";
-                res.ReadableWhen = ParamDesc.ConnectionStates.Connected;
-                res.WritableWhen = ParamDesc.ConnectionStates.Connected;
->>>>>>> 04755445
                 return res;
             }
         }
@@ -885,22 +673,11 @@
             {
                 Range<int> res = new Range<int>(0, 0);
 
-<<<<<<< HEAD
-                if (this.IsConnected)
-=======
                 if (IsConnected)
->>>>>>> 04755445
                 {
                     var option = QueryOption(Option.Gain, SensorNames.Stereo);
                     res = new Range<int>((int)option.Min, (int)option.Max);
                 }
-<<<<<<< HEAD
-=======
-
-                res.Description = "Depth image gain";
-                res.ReadableWhen = ParamDesc.ConnectionStates.Connected;
-                res.WritableWhen = ParamDesc.ConnectionStates.Connected;
->>>>>>> 04755445
                 return res;
             }
         }
@@ -935,26 +712,11 @@
             {
                 Range<int> res = new Range<int>(0, 0);
 
-<<<<<<< HEAD
-                if (this.IsConnected)
-=======
                 if (IsConnected)
->>>>>>> 04755445
                 {
                     var option = QueryOption(Option.Gamma, SensorNames.Color);
                     res = new Range<int>((int)option.Min, (int)option.Max);
                 }
-<<<<<<< HEAD
-=======
-                else
-                {
-                    res = new RangeParamDesc<int>(0, 0);
-                }
-
-                res.Description = "Color image Gamma";
-                res.ReadableWhen = ParamDesc.ConnectionStates.Connected;
-                res.WritableWhen = ParamDesc.ConnectionStates.Connected;
->>>>>>> 04755445
                 return res;
             }
         }
@@ -989,26 +751,11 @@
             {
                 Range<int> res = new Range<int>(0, 0);
 
-<<<<<<< HEAD
-                if (this.IsConnected)
-=======
                 if (IsConnected)
->>>>>>> 04755445
                 {
                     var option = QueryOption(Option.Hue, SensorNames.Color);
                     res = new Range<int>((int)option.Min, (int)option.Max);
                 }
-<<<<<<< HEAD
-=======
-                else
-                {
-                    res = new RangeParamDesc<int>(0, 0);
-                }
-
-                res.Description = "Color image Hue";
-                res.ReadableWhen = ParamDesc.ConnectionStates.Connected;
-                res.WritableWhen = ParamDesc.ConnectionStates.Connected;
->>>>>>> 04755445
                 return res;
             }
         }
@@ -1043,22 +790,11 @@
             {
                 Range<int> res = new Range<int>(0, 0);
 
-<<<<<<< HEAD
-                if (this.IsConnected)
-=======
                 if (IsConnected)
->>>>>>> 04755445
                 {
                     var option = QueryOption(Option.Saturation, SensorNames.Color);
                     res = new Range<int>((int)option.Min, (int)option.Max);
                 }
-<<<<<<< HEAD
-=======
-
-                res.Description = "Color image Saturation";
-                res.ReadableWhen = ParamDesc.ConnectionStates.Connected;
-                res.WritableWhen = ParamDesc.ConnectionStates.Connected;
->>>>>>> 04755445
                 return res;
             }
         }
@@ -1093,22 +829,11 @@
             {
                 Range<int> res = new Range<int>(0, 0);
 
-<<<<<<< HEAD
-                if (this.IsConnected)
-=======
                 if (IsConnected)
->>>>>>> 04755445
                 {
                     var option = QueryOption(Option.Sharpness, SensorNames.Color);
                     res = new Range<int>((int)option.Min, (int)option.Max);
                 }
-<<<<<<< HEAD
-=======
-
-                res.Description = "Color image Sharpness";
-                res.ReadableWhen = ParamDesc.ConnectionStates.Connected;
-                res.WritableWhen = ParamDesc.ConnectionStates.Connected;
->>>>>>> 04755445
                 return res;
             }
         }
@@ -1149,26 +874,11 @@
             {
                 Range<int> res = new Range<int>(0, 0);
 
-<<<<<<< HEAD
-                if (this.IsConnected)
-=======
                 if (IsConnected)
->>>>>>> 04755445
                 {
                     var option = QueryOption(Option.WhiteBalance, SensorNames.Color);
                     res = new Range<int>((int)option.Min, (int)option.Max);
                 }
-<<<<<<< HEAD
-=======
-                else
-                {
-                    res = new RangeParamDesc<int>(0, 0);
-                }
-
-                res.Description = "Controls white balance of color image.Setting any value will disable auto white balance";
-                res.ReadableWhen = ParamDesc.ConnectionStates.Connected;
-                res.WritableWhen = ParamDesc.ConnectionStates.Connected;
->>>>>>> 04755445
                 return res;
             }
         }
@@ -1196,24 +906,7 @@
         }
         #endregion
 
-<<<<<<< HEAD
         #region Laser Power
-=======
-        ParamDesc<bool> AutoWhiteBalanceDesc
-        {
-            get
-            {
-                ParamDesc<bool> res = new ParamDesc<bool>
-                {
-                    Description = "Enable / disable auto-white-balance",
-                    ReadableWhen = ParamDesc.ConnectionStates.Connected,
-                    WritableWhen = ParamDesc.ConnectionStates.Connected
-                };
-                return res;
-            }
-        }
-
->>>>>>> 04755445
         /// <summary>
         /// Manual laser power in mw. applicable only when laser power mode is set to Manual
         /// </summary>
@@ -1247,11 +940,7 @@
             {
                 Range<int> res = new Range<int>(0, 0);
 
-<<<<<<< HEAD
-                if (this.IsConnected)
-=======
                 if (IsConnected)
->>>>>>> 04755445
                 {
                     var option = QueryOption(Option.LaserPower, SensorNames.Stereo);
                     res = new Range<int>((int)option.Min, (int)option.Max);
@@ -1314,26 +1003,11 @@
             {
                 Range<int> res = new Range<int>(0, 0);
 
-<<<<<<< HEAD
-                if (this.IsConnected)
-=======
                 if (IsConnected)
->>>>>>> 04755445
                 {
                     var option = QueryOption(Option.FramesQueueSize, SensorNames.Color);
                     res = new Range<int>((int)option.Min, (int)option.Max);
                 }
-<<<<<<< HEAD
-=======
-                else
-                {
-                    res = new RangeParamDesc<int>(0, 0);
-                }
-
-                res.Description = "Max number of frames you can hold at a given time. Increasing this number will reduce frame drops but increase latency, and vice versa";
-                res.ReadableWhen = ParamDesc.ConnectionStates.Connected;
-                res.WritableWhen = ParamDesc.ConnectionStates.Connected;
->>>>>>> 04755445
                 return res;
             }
         }
@@ -1374,13 +1048,6 @@
                     var option = QueryOption(Option.FramesQueueSize, SensorNames.Stereo);
                     res = new Range<int>((int)option.Min, (int)option.Max);
                 }
-<<<<<<< HEAD
-=======
-
-                res.Description = "Max number of frames you can hold at a given time. Increasing this number will reduce frame drops but increase latency, and vice versa";
-                res.ReadableWhen = ParamDesc.ConnectionStates.Connected;
-                res.WritableWhen = ParamDesc.ConnectionStates.Connected;
->>>>>>> 04755445
                 return res;
             }
         }
@@ -1428,26 +1095,7 @@
         }
         #endregion
 
-<<<<<<< HEAD
         #region Error Polling
-=======
-        ParamDesc<float> ASICTempDesc
-        {
-            get
-            {
-                ParamDesc<float> res = new ParamDesc<float>
-                {
-                    Unit = "°C",
-                    Description = "Asic Temperature",
-                    ReadableWhen = ParamDesc.ConnectionStates.Connected,
-                    WritableWhen = ParamDesc.ConnectionStates.Connected
-                };
-                return res;
-            }
-        }
-
-
->>>>>>> 04755445
         /// <summary>
         /// Enable / disable polling of camera internal errors
         /// </summary>
@@ -1469,25 +1117,7 @@
         }
         #endregion
 
-<<<<<<< HEAD
         #region Projector Temperature
-=======
-        ParamDesc<bool> EnableErrorPollingDesc
-        {
-            get
-            {
-                ParamDesc<bool> res = new ParamDesc<bool>
-                {
-                    Description = "Enable / disable polling of camera internal errors",
-                    ReadableWhen = ParamDesc.ConnectionStates.Connected,
-                    WritableWhen = ParamDesc.ConnectionStates.Connected
-                };
-                return res;
-            }
-        }
-
-
->>>>>>> 04755445
         /// <summary>
         /// Current Projector Temperature in °C
         /// </summary>
@@ -1504,26 +1134,7 @@
         }
         #endregion
 
-<<<<<<< HEAD
         #region Output Trigger
-=======
-        ParamDesc<float> ProjectorTempDesc
-        {
-            get
-            {
-                ParamDesc<float> res = new ParamDesc<float>
-                {
-                    Unit = "°C",
-                    Description = "Projector Temperature",
-                    ReadableWhen = ParamDesc.ConnectionStates.Connected,
-                    WritableWhen = ParamDesc.ConnectionStates.Connected
-                };
-                return res;
-            }
-        }
-
-
->>>>>>> 04755445
         /// <summary>
         /// Enable / disable trigger to be outputed from the camera to any external device on every depth frame
         /// </summary>
@@ -1545,25 +1156,7 @@
         }
         #endregion
 
-<<<<<<< HEAD
         #region Depth Units
-=======
-        ParamDesc<bool> OutputTriggerDesc
-        {
-            get
-            {
-                ParamDesc<bool> res = new ParamDesc<bool>
-                {
-                    Description = "Enable / disable trigger to be outputed from the camera to any external device on every depth frame",
-                    ReadableWhen = ParamDesc.ConnectionStates.Connected,
-                    WritableWhen = ParamDesc.ConnectionStates.Connected
-                };
-                return res;
-            }
-        }
-
-
->>>>>>> 04755445
         /// <summary>
         /// Number of meters represented by a single depth unit
         /// </summary>
@@ -1593,28 +1186,23 @@
             {
                 Range<float> res = new Range<float>(0, 0);
 
-<<<<<<< HEAD
-                if (this.IsConnected)
-=======
                 if (IsConnected)
->>>>>>> 04755445
                 {
                     var option = QueryOption(Option.DepthUnits, SensorNames.Stereo);
                     res = new Range<float>(option.Min, option.Max);
                 }
-<<<<<<< HEAD
-=======
-
-                res.Description = "Number of meters represented by a single depth unit";
-                res.ReadableWhen = ParamDesc.ConnectionStates.Connected;
-                res.WritableWhen = ParamDesc.ConnectionStates.Connected;
->>>>>>> 04755445
                 return res;
             }
         }
         #endregion
 
         private AdvancedMode.Preset _preset = AdvancedMode.Preset.UNKNOWN;
+
+        [Description("Config Preset", "Visual Preset")]
+        [AccessState(
+            readableWhen: ConnectionStates.Connected | ConnectionStates.Disconnected,
+            writeableWhen: ConnectionStates.Connected)]
+        [AllowedValueList(typeof(AdvancedMode.Preset))]
         public AdvancedMode.Preset ConfigPreset
         {
             get => _preset;
@@ -1627,20 +1215,6 @@
             }
         }
 
-        ListParamDesc<AdvancedMode.Preset> ConfigPresetDesc
-        {
-            get
-            {
-                ListParamDesc<AdvancedMode.Preset> res = new ListParamDesc<AdvancedMode.Preset>(typeof(AdvancedMode.Preset))
-                {
-                    Description = "Visual Preset",
-                    ReadableWhen = ParamDesc.ConnectionStates.Connected | ParamDesc.ConnectionStates.Disconnected,
-                    WritableWhen = ParamDesc.ConnectionStates.Connected
-                };
-                return res;
-            }
-        }
-
         #endregion
 
         #region IDisposable
@@ -1742,17 +1316,7 @@
 
         private void StartPipeline()
         {
-<<<<<<< HEAD
-
-            if (!_config.CanResolve(_pipeline))
-            {
-                string msg = $"{Name}: No camera that supports the current configuration detected";
-                log.Error(msg);
-                throw new InvalidOperationException(msg);
-            }
-=======
             CheckConfig();
->>>>>>> 04755445
 
             if (!_pipelineRunning)
             {
@@ -2241,22 +1805,14 @@
 
         #endregion
 
-<<<<<<< HEAD
         #region advanced config
-        public void LoadConfigPreset(AdvancedMode.Preset preset)
-=======
         public void LoadCustomConfig(string json)
->>>>>>> 04755445
         {
             LoadCustomConfigInternal(json);
             _preset = AdvancedMode.Preset.UNKNOWN;
         }
 
-<<<<<<< HEAD
-        public void LoadCustomConfig(string json)
-=======
         private void LoadCustomConfigInternal(string json)
->>>>>>> 04755445
         {
             AdvancedDevice adev = AdvancedDevice.FromDevice(RealSenseDevice);
             adev.JsonConfiguration = json;
@@ -2368,10 +1924,6 @@
         {
             return GetSensor(SensorNames.Stereo).DepthScale;
         }
-<<<<<<< HEAD
-        #endregion
-=======
-
         private void TryChangeSetting<T>(ref T property, T newValue, string[] channelNames)
         {
             T oldValue = property;
@@ -2422,6 +1974,6 @@
                 }
             }
         }
->>>>>>> 04755445
+    #endregion
     }
-}+}
