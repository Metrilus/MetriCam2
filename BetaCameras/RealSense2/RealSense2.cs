--- conflicted
+++ resolved
@@ -928,13 +928,8 @@
 
             set
             {
-<<<<<<< HEAD
                 CheckOptionSupported(RealSense2API.Option.EMITTER_ENABLED, "EmmiterMode", RealSense2API.SensorName.STEREO);
-                RealSense2API.SetOption(_pipeline, RealSense2API.SensorName.STEREO, RealSense2API.Option.LASER_POWER, (float)value);
-=======
-                CheckOptionSupported(RealSense2API.Option.EMITTER_ENABLED, EmmiterModeDesc.Name, RealSense2API.SensorName.STEREO);
                 RealSense2API.SetOption(_pipeline, RealSense2API.SensorName.STEREO, RealSense2API.Option.EMITTER_ENABLED, (float)value);
->>>>>>> b4b2c337
             }
         }
         #endregion
