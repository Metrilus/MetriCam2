--- conflicted
+++ resolved
@@ -62,12 +62,6 @@
 
         #region Device Information
         public override string Vendor { get => "Intel"; }
-
-        private string _model = "RealSense2";
-        public override string Model
-        {
-            get => _model;
-        }
 
         public override string Name { get => Model; }
 
@@ -312,37 +306,7 @@
         }
         #endregion
 
-<<<<<<< HEAD
         #region Backlight Compensation
-=======
-        public override string Vendor { get => "Intel"; }
-
-#if !NETSTANDARD2_0
-        public override Icon CameraIcon { get => Properties.Resources.RealSense2Icon; }
-#endif
-
-        #region RealSense Options
-
-        // Not implemented options (mostly because not supported by D435):
-        // - VISUAL_PRESET (functionallity provided by profiles built into metricam)
-        // - ACCURACY
-        // - MOTION_RANGE
-        // - FILTER_OPTION
-        // - CONFIDENCE_THRESHOLD
-        // - TOTAL_FRAME_DROPS
-        // - AUTO_EXPOSURE_MODE
-        // - MOTION_MODULE_TEMPERATURE
-        // - ENABLE_MOTION_CORRECTION
-        // - COLOR_SCHEME
-        // - HISTOGRAM_EQUALIZATION_ENABLED
-        // - MIN_DISTANCE
-        // - MAX_DISTANCE
-        // - TEXTURE_SOURCE
-        // - FILTER_MAGNITUDE
-        // - FILTER_SMOOTH_ALPHA
-        // - FILTER_SMOOTH_DELTA
-
->>>>>>> b0b04ac2
         /// <summary>
         /// Enable / disable color backlight compensation
         /// </summary>
