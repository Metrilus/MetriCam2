﻿// Copyright (c) Metrilus GmbH
// MetriCam 2 is licensed under the MIT license. See License.txt for full license text.

using Metrilus.Util;
using System;
using System.Drawing;
using System.Collections.Generic;
<<<<<<< HEAD
using MetriCam2.Attributes;
using System.ComponentModel.DataAnnotations;
=======
using System.Threading;
>>>>>>> 2334741b
#if NETSTANDARD2_0
#else
using System.Drawing.Imaging;
#endif


namespace MetriCam2.Cameras
{
    public class RealSense2 : Camera, IDisposable
    {
        private RealSense2API.RS2Context _context;
        private RealSense2API.RS2Pipeline _pipeline;
        private RealSense2API.RS2Config _config;
        private RealSense2API.RS2Frame _currentColorFrame = new RealSense2API.RS2Frame();
        private RealSense2API.RS2Frame _currentDepthFrame = new RealSense2API.RS2Frame();
        private RealSense2API.RS2Frame _currentLeftFrame = new RealSense2API.RS2Frame();
        private RealSense2API.RS2Frame _currentRightFrame = new RealSense2API.RS2Frame();
        private float _depthScale = 0.0f;
        private bool _disposed = false;
        private bool _updatingPipeline = false;

        public enum EmitterMode
        {
            OFF = 0,
            ON = 1,
            AUTO = 2
        }

        public enum PowerLineMode
        {
            OFF = 0,
            FREQ_50HZ = 1,
            FREQ_60HZ = 2,
            AUTO = 3
        }

        private Point2i _colorResolution = new Point2i(640, 480);
        public Point2i ColorResolution
        {
            get { return _colorResolution; }
            set
            {
                if (value == _colorResolution)
                    return;

                ThrowIfBusy("color resolution");

                _updatingPipeline = true;
                StopPipeline();
                DeactivateChannelImpl(ChannelNames.Color);
                _colorResolution = value;
                ActivateChannelImpl(ChannelNames.Color);
                StartPipeline();
                _updatingPipeline = false;
            }
        }

        ListParamDesc<Point2i> ColorResolutionDesc
        {
            get
            {
                List<Point2i> resolutions = new List<Point2i>();
                resolutions.Add(new Point2i(640, 480));

                if (this.IsConnected)
                {
                    resolutions = RealSense2API.GetSupportedResolutions(_pipeline, RealSense2API.SensorName.COLOR);
                }

                List<string> allowedValues = new List<string>();
                foreach (Point2i resolution in resolutions)
                {
                    allowedValues.Add(string.Format("{0}x{1}", resolution.X, resolution.Y));
                }

                ListParamDesc<Point2i> res = new ListParamDesc<Point2i>(allowedValues);
                res.Unit = "px";
                res.Description = "Resolution of the color sensor.";
                res.ReadableWhen = Camera.ConnectionStates.Connected | Camera.ConnectionStates.Disconnected;
                res.WritableWhen = Camera.ConnectionStates.Connected | Camera.ConnectionStates.Disconnected;
                return res;
            }
        }

        private int _colorFPS = 30;
        public int ColorFPS
        {
            get { return _colorFPS; }
            set
            {
                if (value == _colorFPS)
                    return;

                ThrowIfBusy("color fps");

                _updatingPipeline = true;
                StopPipeline();
                DeactivateChannelImpl(ChannelNames.Color);
                _colorFPS = value;
                ActivateChannelImpl(ChannelNames.Color);
                StartPipeline();
                _updatingPipeline = false;
            }
        }

        ListParamDesc<int> ColorFPSDesc
        {
            get
            {
                List<int> framerates = new List<int>();
                framerates.Add(30);

                if (this.IsConnected)
                {
                    framerates = RealSense2API.GetSupportedFrameRates(_pipeline, RealSense2API.SensorName.COLOR);
                    framerates.Sort();
                }
                
                ListParamDesc<int> res = new ListParamDesc<int>(framerates);
<<<<<<< HEAD
                res.Unit = "Frames per Second";
                res.Description = "FPS of the color sensor.";
                res.ReadableWhen = Camera.ConnectionStates.Connected | Camera.ConnectionStates.Disconnected;
                res.WritableWhen = Camera.ConnectionStates.Connected | Camera.ConnectionStates.Disconnected;
=======
                res.Unit = "fps";
                res.Description = "Frames per Second of the color sensor.";
                res.ReadableWhen = ParamDesc.ConnectionStates.Connected | ParamDesc.ConnectionStates.Disconnected;
                res.WritableWhen = ParamDesc.ConnectionStates.Connected | ParamDesc.ConnectionStates.Disconnected;
>>>>>>> 2334741b
                return res;
            }
        }

        private Point2i _depthResolution = new Point2i(640, 480);
        public Point2i DepthResolution
        {
            get { return _depthResolution; }
            set
            {
                if (value == _depthResolution)
                    return;

                ThrowIfBusy("depth resolution");

                _updatingPipeline = true;
                StopPipeline();

                if (IsChannelActive(ChannelNames.ZImage))
                    DeactivateChannelImpl(ChannelNames.ZImage);

                if (IsChannelActive(ChannelNames.Left))
                    DeactivateChannelImpl(ChannelNames.Left);

                if (IsChannelActive(ChannelNames.Right))
                    DeactivateChannelImpl(ChannelNames.Right);

                _depthResolution = value;

                if (IsChannelActive(ChannelNames.ZImage))
                    ActivateChannelImpl(ChannelNames.ZImage);

                if (IsChannelActive(ChannelNames.Left))
                    ActivateChannelImpl(ChannelNames.Left);

                if (IsChannelActive(ChannelNames.Right))
                    ActivateChannelImpl(ChannelNames.Right);

                StartPipeline();
                _updatingPipeline = false;
            }
        }

        ListParamDesc<Point2i> DepthResolutionDesc
        {
            get
            {
                List<Point2i> resolutions = new List<Point2i>();
                resolutions.Add(new Point2i(640, 480));

                if(this.IsConnected)
                {
                    resolutions = RealSense2API.GetSupportedResolutions(_pipeline, RealSense2API.SensorName.STEREO);
                }

                List<string> allowedValues = new List<string>();
                foreach(Point2i resolution in resolutions)
                {
                    allowedValues.Add(string.Format("{0}x{1}", resolution.X, resolution.Y));
                }

                ListParamDesc<Point2i> res = new ListParamDesc<Point2i>(allowedValues);
                res.Unit = "px";
                res.Description = "Resolution of the depth sensor.";
                res.ReadableWhen = Camera.ConnectionStates.Connected | Camera.ConnectionStates.Disconnected;
                res.WritableWhen = Camera.ConnectionStates.Connected | Camera.ConnectionStates.Disconnected;
                return res;
            }
        }

        private int _depthFPS = 30;
        private List<int> _allowedDepthFPS
        {
            get
            {
                List<int> framerates = new List<int>();
                framerates.Add(30);

                if (this.IsConnected)
                {
                    framerates = RealSense2API.GetSupportedFrameRates(_pipeline, RealSense2API.SensorName.STEREO);
                    framerates.Sort();
                }

                return framerates;
            }
        }

        //[IntList(_allowedDepthFPS)]
        //[Description("FPS (Depth Sensor)", "Currently set frames per second the stereo sensor operates with",
        //    Camera.ConnectionStates.Connected | Camera.ConnectionStates.Disconnected,
        //    Camera.ConnectionStates.Connected | Camera.ConnectionStates.Disconnected)]
        public int DepthFPS
        {
            get { return _depthFPS; }
            set
            {
                if (value == _depthFPS)
                    return;

                ThrowIfBusy("depth fps");

                _updatingPipeline = true;
                StopPipeline();

                if (IsChannelActive(ChannelNames.ZImage))
                    DeactivateChannelImpl(ChannelNames.ZImage);

                if (IsChannelActive(ChannelNames.Left))
                    DeactivateChannelImpl(ChannelNames.Left);

                if (IsChannelActive(ChannelNames.Right))
                    DeactivateChannelImpl(ChannelNames.Right);

                _depthFPS = value;

                if (IsChannelActive(ChannelNames.ZImage))
                    ActivateChannelImpl(ChannelNames.ZImage);

                if (IsChannelActive(ChannelNames.Left))
                    ActivateChannelImpl(ChannelNames.Left);

                if (IsChannelActive(ChannelNames.Right))
                    ActivateChannelImpl(ChannelNames.Right);

                StartPipeline();
                _updatingPipeline = false;
            }
        }

        ListParamDesc<int> DepthFPSDesc
        {
            get
            {
                List<int> framerates = new List<int>();
                framerates.Add(30);

                if (this.IsConnected)
                {
                    framerates = RealSense2API.GetSupportedFrameRates(_pipeline, RealSense2API.SensorName.STEREO);
                    framerates.Sort();
                }

                ListParamDesc<int> res = new ListParamDesc<int>(framerates);
<<<<<<< HEAD
                res.Unit = "Frames per Second";
                res.Description = "FPS of the depth sensor.";
                res.ReadableWhen = Camera.ConnectionStates.Connected | Camera.ConnectionStates.Disconnected;
                res.WritableWhen = Camera.ConnectionStates.Connected | Camera.ConnectionStates.Disconnected;
=======
                res.Unit = "fps";
                res.Description = "Frames per Second of the depth sensor.";
                res.ReadableWhen = ParamDesc.ConnectionStates.Connected | ParamDesc.ConnectionStates.Disconnected;
                res.WritableWhen = ParamDesc.ConnectionStates.Connected | ParamDesc.ConnectionStates.Disconnected;
>>>>>>> 2334741b
                return res;
            }
        }


        [Description("Firmware", "Version string of the firmware currently operating on the camera", Camera.ConnectionStates.Connected)]
        public string Firmware
        {
            get
            {
                if (!this.IsConnected)
                    throw new Exception("Can't read firmware version unless the camera is connected");

                return RealSense2API.GetFirmwareVersion(_pipeline);
            }
        }

        #region RealSense Options

        // Not implemented options (mostly because not supported by D435):
        // - VISUAL_PRESET (functionallity provided by profiles built into metricam)
        // - ACCURACY
        // - MOTION_RANGE
        // - FILTER_OPTION
        // - CONFIDENCE_THRESHOLD
        // - TOTAL_FRAME_DROPS
        // - AUTO_EXPOSURE_MODE
        // - MOTION_MODULE_TEMPERATURE
        // - ENABLE_MOTION_CORRECTION
        // - COLOR_SCHEME
        // - HISTOGRAM_EQUALIZATION_ENABLED
        // - MIN_DISTANCE
        // - MAX_DISTANCE
        // - TEXTURE_SOURCE
        // - FILTER_MAGNITUDE
        // - FILTER_SMOOTH_ALPHA
        // - FILTER_SMOOTH_DELTA

        /// <summary>
        /// Enable / disable color backlight compensation
        /// </summary>
        [Description("Backlight Compensation", "Enable / disable color backlight compensation", Camera.ConnectionStates.Connected)]
        public bool BacklightCompensation
        {
            get
            {
<<<<<<< HEAD
                CheckOptionSupported(RealSense2API.Option.BACKLIGHT_COMPENSATION, "Backlight Compensation", RealSense2API.SensorName.COLOR);
                float res = RealSense2API.GetOption(_pipeline, RealSense2API.SensorName.COLOR, RealSense2API.Option.BACKLIGHT_COMPENSATION);

                if (res == 1.0f)
                    return true;

                return false;
=======
                CheckOptionSupported(RealSense2API.Option.BACKLIGHT_COMPENSATION, BacklightCompensationDesc.Name, RealSense2API.SensorName.COLOR);
                return RealSense2API.GetOption(_pipeline, RealSense2API.SensorName.COLOR, RealSense2API.Option.BACKLIGHT_COMPENSATION) == 1.0f ? true : false;
>>>>>>> 2334741b
            }

            set
            {
                CheckOptionSupported(RealSense2API.Option.BACKLIGHT_COMPENSATION, "Backlight Compensation", RealSense2API.SensorName.COLOR);
                RealSense2API.SetOption(_pipeline, RealSense2API.SensorName.COLOR, RealSense2API.Option.BACKLIGHT_COMPENSATION, value ? 1.0f : 0.0f);
            }
        }

<<<<<<< HEAD
=======
        ParamDesc<bool> BacklightCompensationDesc
        {
            get
            {
                ParamDesc<bool> res = new ParamDesc<bool>();
                res.Description = "Enable / disable color backlight compensation";
                res.ReadableWhen = ParamDesc.ConnectionStates.Connected;
                res.WritableWhen = ParamDesc.ConnectionStates.Connected;
                return res;
            }
        }

>>>>>>> 2334741b
        /// <summary>
        /// Color image brightness
        /// </summary>
        [Range(BrightnessRange.X, BrightnessRange.Y)]
        [Description("Brightness (Color Sensor)", "Color image brightness", Camera.ConnectionStates.Connected)]
        public int Brightness
        {
            get
            {
                CheckOptionSupported(RealSense2API.Option.BRIGHTNESS, "Brightness", RealSense2API.SensorName.COLOR);
                return (int)RealSense2API.GetOption(_pipeline, RealSense2API.SensorName.COLOR, RealSense2API.Option.BRIGHTNESS);
            }

            set
            {
                CheckOptionSupported(RealSense2API.Option.BRIGHTNESS, "Brightness", RealSense2API.SensorName.COLOR);
                ValidateRange<int>(BrightnessRange.X, BrightnessRange.Y, value, 0);

                RealSense2API.SetOption(_pipeline, RealSense2API.SensorName.COLOR, RealSense2API.Option.BRIGHTNESS, (float)value);
            }
        }

        Point2i BrightnessRange
        {
            get
            {
                Point2i range = new Point2i(0, 0);

                if (this.IsConnected)
                {
<<<<<<< HEAD
                    RealSense2API.QueryOptionInfo(
                    _pipeline,
                    RealSense2API.SensorName.COLOR,
                    RealSense2API.Option.BRIGHTNESS,
                    out float min,
                    out float max,
                    out float step,
                    out float def,
                    out string desc);

                    range = new Point2i((int)min, (int)max);
=======
                    var option = QueryOption(RealSense2API.Option.BRIGHTNESS, RealSense2API.SensorName.COLOR);
                    res = new RangeParamDesc<int>((int)option.min, (int)option.max);
                }
                else
                {
                    res = new RangeParamDesc<int>(0, 0);
>>>>>>> 2334741b
                }

                return range;
            }
        }

        /// <summary>
        /// Color image contrast
        /// </summary>
        public int Contrast
        {
            get
            {
                CheckOptionSupported(RealSense2API.Option.CONTRAST, ContrastDesc.Name, RealSense2API.SensorName.COLOR);
                return (int)RealSense2API.GetOption(_pipeline, RealSense2API.SensorName.COLOR, RealSense2API.Option.CONTRAST);
            }

            set
            {
                CheckOptionSupported(RealSense2API.Option.CONTRAST, ContrastDesc.Name, RealSense2API.SensorName.COLOR);
                CheckRangeValid<int>(ContrastDesc, value, 0);

                RealSense2API.SetOption(_pipeline, RealSense2API.SensorName.COLOR, RealSense2API.Option.CONTRAST, (float)value);
            }
        }

        RangeParamDesc<int> ContrastDesc
        {
            get
            {
                RangeParamDesc<int> res;

                if(this.IsConnected)
                {
                    var option = QueryOption(RealSense2API.Option.CONTRAST, RealSense2API.SensorName.COLOR);
                    res = new RangeParamDesc<int>((int)option.min, (int)option.max);
                }
                else
                {
                    res = new RangeParamDesc<int>(0, 0);
                }
                
                res.Description = "Color image contrast";
                res.ReadableWhen = Camera.ConnectionStates.Connected;
                res.WritableWhen = Camera.ConnectionStates.Connected;
                return res;
            }
        }

        /// <summary>
        /// Controls exposure time of color camera. Setting any value will disable auto exposure
        /// </summary>
        public int ExposureColor
        {
            get
            {
                CheckOptionSupported(RealSense2API.Option.EXPOSURE, ExposureColorDesc.Name, RealSense2API.SensorName.COLOR);
                return (int)RealSense2API.GetOption(_pipeline, RealSense2API.SensorName.COLOR, RealSense2API.Option.EXPOSURE);
            }

            set
            {
                CheckOptionSupported(RealSense2API.Option.EXPOSURE, ExposureColorDesc.Name, RealSense2API.SensorName.COLOR);
                CheckRangeValid<int>(ExposureColorDesc, value, 0);

                RealSense2API.SetOption(_pipeline, RealSense2API.SensorName.COLOR, RealSense2API.Option.EXPOSURE, (float)value);
            }
        }

        RangeParamDesc<int> ExposureColorDesc
        {
            get
            {
                RangeParamDesc<int> res;

                if(this.IsConnected)
                {
                    var option = QueryOption(RealSense2API.Option.EXPOSURE, RealSense2API.SensorName.COLOR);
                    res = new RangeParamDesc<int>((int)option.min, (int)option.max);
                }
                else
                {
                    res = new RangeParamDesc<int>(0, 0);
                }
                
                res.Description = "Controls exposure time of color camera. Setting any value will disable auto exposure";
                res.ReadableWhen = Camera.ConnectionStates.Connected;
                res.WritableWhen = Camera.ConnectionStates.Connected;
                return res;
            }
        }

        /// <summary>
        /// Enable / disable color image auto-exposure
        /// </summary>
        public bool AutoExposureColor
        {
            get
            {
                CheckOptionSupported(RealSense2API.Option.ENABLE_AUTO_EXPOSURE, AutoExposureColorDesc.Name, RealSense2API.SensorName.COLOR);
                return RealSense2API.GetOption(_pipeline, RealSense2API.SensorName.COLOR, RealSense2API.Option.ENABLE_AUTO_EXPOSURE) == 1.0f ? true : false;
            }

            set
            {
                CheckOptionSupported(RealSense2API.Option.ENABLE_AUTO_EXPOSURE, AutoExposureColorDesc.Name, RealSense2API.SensorName.COLOR);
                RealSense2API.SetOption(_pipeline, RealSense2API.SensorName.COLOR, RealSense2API.Option.ENABLE_AUTO_EXPOSURE, value ? 1.0f : 0.0f);
            }
        }

        ParamDesc<bool> AutoExposureColorDesc
        {
            get
            {
                ParamDesc<bool> res = new ParamDesc<bool>();
                res.Description = "Enable / disable color image auto-exposure";
                res.ReadableWhen = Camera.ConnectionStates.Connected;
                res.WritableWhen = Camera.ConnectionStates.Connected;
                return res;
            }
        }

        /// <summary>
        /// Limit exposure time when auto-exposure is ON to preserve constant fps rate
        /// </summary>
        public bool AutoExposurePriorityColor
        {
            get
            {
                CheckOptionSupported(RealSense2API.Option.AUTO_EXPOSURE_PRIORITY, AutoExposurePriorityColorDesc.Name, RealSense2API.SensorName.COLOR);
                return RealSense2API.GetOption(_pipeline, RealSense2API.SensorName.COLOR, RealSense2API.Option.AUTO_EXPOSURE_PRIORITY) == 1.0f ? true : false;
            }

            set
            {
                CheckOptionSupported(RealSense2API.Option.AUTO_EXPOSURE_PRIORITY, AutoExposurePriorityColorDesc.Name, RealSense2API.SensorName.COLOR);
                RealSense2API.SetOption(_pipeline, RealSense2API.SensorName.COLOR, RealSense2API.Option.AUTO_EXPOSURE_PRIORITY, value ? 1.0f : 0.0f);
            }
        }

        ParamDesc<bool> AutoExposurePriorityColorDesc
        {
            get
            {
                ParamDesc<bool> res = new ParamDesc<bool>();
                res.Description = "Limit exposure time when auto-exposure is ON to preserve constant fps rate";
                res.ReadableWhen = Camera.ConnectionStates.Connected;
                res.WritableWhen = Camera.ConnectionStates.Connected;
                return res;
            }
        }

        /// <summary>
        /// Controls exposure time of depth camera. Setting any value will disable auto exposure
        /// </summary>
        public int ExposureDepth
        {
            get
            {
                CheckOptionSupported(RealSense2API.Option.EXPOSURE, ExposureDepthDesc.Name, RealSense2API.SensorName.STEREO);
                return (int)RealSense2API.GetOption(_pipeline, RealSense2API.SensorName.STEREO, RealSense2API.Option.EXPOSURE);
            }

            set
            {
                CheckOptionSupported(RealSense2API.Option.EXPOSURE, ExposureDepthDesc.Name, RealSense2API.SensorName.STEREO);
                var option = QueryOption(RealSense2API.Option.EXPOSURE, RealSense2API.SensorName.STEREO);

                // step size for depth exposure is 20
                float adjusted_value = AdjustValue(option.min, option.max, value, option.step);
                CheckRangeValid<int>(ExposureDepthDesc, value, (int)adjusted_value, true);
                RealSense2API.SetOption(_pipeline, RealSense2API.SensorName.STEREO, RealSense2API.Option.EXPOSURE, adjusted_value);
            }
        }

        RangeParamDesc<int> ExposureDepthDesc
        {
            get
            {
                RangeParamDesc<int> res;

                if(this.IsConnected)
                {
                    var option = QueryOption(RealSense2API.Option.EXPOSURE, RealSense2API.SensorName.STEREO);
                    res = new RangeParamDesc<int>((int)option.min, (int)option.max);
                }
                else
                {
                    res = new RangeParamDesc<int>(0, 0);
                }
                
                res.Description = "Controls exposure time of depth camera. Setting any value will disable auto exposure";
                res.ReadableWhen = Camera.ConnectionStates.Connected;
                res.WritableWhen = Camera.ConnectionStates.Connected;
                return res;
            }
        }

        /// <summary>
        /// Enable / disable depth image auto-exposure
        /// </summary>
        public bool AutoExposureDepth
        {
            get
            {
                CheckOptionSupported(RealSense2API.Option.ENABLE_AUTO_EXPOSURE, AutoExposureDepthDesc.Name, RealSense2API.SensorName.STEREO);
                return RealSense2API.GetOption(_pipeline, RealSense2API.SensorName.STEREO, RealSense2API.Option.ENABLE_AUTO_EXPOSURE) == 1.0f ? true : false;
            }

            set
            {
                CheckOptionSupported(RealSense2API.Option.ENABLE_AUTO_EXPOSURE, AutoExposureDepthDesc.Name, RealSense2API.SensorName.STEREO);
                RealSense2API.SetOption(_pipeline, RealSense2API.SensorName.STEREO, RealSense2API.Option.ENABLE_AUTO_EXPOSURE, value ? 1.0f : 0.0f);
            }
        }

        ParamDesc<bool> AutoExposureDepthDesc
        {
            get
            {
                ParamDesc<bool> res = new ParamDesc<bool>();
                res.Description = "Enable / disable depth image auto-exposure";
                res.ReadableWhen = Camera.ConnectionStates.Connected;
                res.WritableWhen = Camera.ConnectionStates.Connected;
                return res;
            }
        }

        /// <summary>
        /// Color image gain
        /// </summary>
        public int GainColor
        {
            get
            {
                CheckOptionSupported(RealSense2API.Option.GAIN, GainColorDesc.Name, RealSense2API.SensorName.COLOR);
                return (int)RealSense2API.GetOption(_pipeline, RealSense2API.SensorName.COLOR, RealSense2API.Option.GAIN);
            }

            set
            {
                CheckOptionSupported(RealSense2API.Option.GAIN, GainColorDesc.Name, RealSense2API.SensorName.COLOR);
                CheckRangeValid<int>(GainColorDesc, value, 0);
                RealSense2API.SetOption(_pipeline, RealSense2API.SensorName.COLOR, RealSense2API.Option.GAIN, (float)value);
            }
        }

        RangeParamDesc<int> GainColorDesc
        {
            get
            {
                RangeParamDesc<int> res;

                if(this.IsConnected)
                {
                    var option = QueryOption(RealSense2API.Option.GAIN, RealSense2API.SensorName.COLOR);
                    res = new RangeParamDesc<int>((int)option.min, (int)option.max);
                }
                else
                {
                    res = new RangeParamDesc<int>(0, 0);
                }
                
                res.Description = "Color image gain";
                res.ReadableWhen = Camera.ConnectionStates.Connected;
                res.WritableWhen = Camera.ConnectionStates.Connected;
                return res;
            }
        }

        /// <summary>
        /// Depth image gain
        /// </summary>
        public int GainDepth
        {
            get
            {
                CheckOptionSupported(RealSense2API.Option.GAIN, GainDepthDesc.Name, RealSense2API.SensorName.STEREO);
                return (int)RealSense2API.GetOption(_pipeline, RealSense2API.SensorName.STEREO, RealSense2API.Option.GAIN);
            }

            set
            {
                CheckOptionSupported(RealSense2API.Option.GAIN, GainDepthDesc.Name, RealSense2API.SensorName.STEREO);
                CheckRangeValid<int>(GainDepthDesc, value, 0);
                RealSense2API.SetOption(_pipeline, RealSense2API.SensorName.STEREO, RealSense2API.Option.GAIN, (float)value);
            }
        }

        RangeParamDesc<int> GainDepthDesc
        {
            get
            {
                RangeParamDesc<int> res;

                if(this.IsConnected)
                {
                    var option = QueryOption(RealSense2API.Option.GAIN, RealSense2API.SensorName.STEREO);
                    res = new RangeParamDesc<int>((int)option.min, (int)option.max);
                }
                else
                {
                    res = new RangeParamDesc<int>(0, 0);
                }
                
                res.Description = "Depth image gain";
                res.ReadableWhen = Camera.ConnectionStates.Connected;
                res.WritableWhen = Camera.ConnectionStates.Connected;
                return res;
            }
        }

        /// <summary>
        /// Color image Gamma
        /// </summary>
        public int Gamma
        {
            get
            {
                CheckOptionSupported(RealSense2API.Option.GAMMA, GammaDesc.Name, RealSense2API.SensorName.COLOR);
                return (int)RealSense2API.GetOption(_pipeline, RealSense2API.SensorName.COLOR, RealSense2API.Option.GAMMA);
            }

            set
            {
                CheckOptionSupported(RealSense2API.Option.GAMMA, GammaDesc.Name, RealSense2API.SensorName.COLOR);
                CheckRangeValid<int>(GammaDesc, value, 0);
                RealSense2API.SetOption(_pipeline, RealSense2API.SensorName.COLOR, RealSense2API.Option.GAMMA, (float)value);
            }
        }

        RangeParamDesc<int> GammaDesc
        {
            get
            {
                RangeParamDesc<int> res;

                if(this.IsConnected)
                {
                    var option = QueryOption(RealSense2API.Option.GAMMA, RealSense2API.SensorName.COLOR);
                    res = new RangeParamDesc<int>((int)option.min, (int)option.max);
                }
                else
                {
                    res = new RangeParamDesc<int>(0, 0);
                }
                
                res.Description = "Color image Gamma";
                res.ReadableWhen = Camera.ConnectionStates.Connected;
                res.WritableWhen = Camera.ConnectionStates.Connected;
                return res;
            }
        }

        /// <summary>
        /// Color image Hue
        /// </summary>
        public int Hue
        {
            get
            {
                CheckOptionSupported(RealSense2API.Option.HUE, HueDesc.Name, RealSense2API.SensorName.COLOR);
                return (int)RealSense2API.GetOption(_pipeline, RealSense2API.SensorName.COLOR, RealSense2API.Option.HUE);
            }

            set
            {
                CheckOptionSupported(RealSense2API.Option.HUE, HueDesc.Name, RealSense2API.SensorName.COLOR);
                CheckRangeValid<int>(HueDesc, value, 0);
                RealSense2API.SetOption(_pipeline, RealSense2API.SensorName.COLOR, RealSense2API.Option.HUE, (float)value);
            }
        }

        RangeParamDesc<int> HueDesc
        {
            get
            {
                RangeParamDesc<int> res;

                if(this.IsConnected)
                {
                    var option = QueryOption(RealSense2API.Option.HUE, RealSense2API.SensorName.COLOR);
                    res = new RangeParamDesc<int>((int)option.min, (int)option.max);
                }
                else
                {
                    res = new RangeParamDesc<int>(0, 0);
                }
                
                res.Description = "Color image Hue";
                res.ReadableWhen = Camera.ConnectionStates.Connected;
                res.WritableWhen = Camera.ConnectionStates.Connected;
                return res;
            }
        }

        /// <summary>
        /// Color image Saturation
        /// </summary>
        public int Saturation
        {
            get
            {
                CheckOptionSupported(RealSense2API.Option.SATURATION, SaturationDesc.Name, RealSense2API.SensorName.COLOR);
                return (int)RealSense2API.GetOption(_pipeline, RealSense2API.SensorName.COLOR, RealSense2API.Option.SATURATION);
            }

            set
            {
                CheckOptionSupported(RealSense2API.Option.SATURATION, SaturationDesc.Name, RealSense2API.SensorName.COLOR);
                CheckRangeValid<int>(SaturationDesc, value, 0);
                RealSense2API.SetOption(_pipeline, RealSense2API.SensorName.COLOR, RealSense2API.Option.SATURATION, (float)value);
            }
        }

        RangeParamDesc<int> SaturationDesc
        {
            get
            {
                RangeParamDesc<int> res;

                if(this.IsConnected)
                {
                    var option = QueryOption(RealSense2API.Option.SATURATION, RealSense2API.SensorName.COLOR);
                    res = new RangeParamDesc<int>((int)option.min, (int)option.max);
                }
                else
                {
                    res = new RangeParamDesc<int>(0, 0);
                }
                
                res.Description = "Color image Saturation";
                res.ReadableWhen = Camera.ConnectionStates.Connected;
                res.WritableWhen = Camera.ConnectionStates.Connected;
                return res;
            }
        }

        /// <summary>
        /// Color image Sharpness
        /// </summary>
        public int Sharpness
        {
            get
            {
                CheckOptionSupported(RealSense2API.Option.SHARPNESS, SharpnessDesc.Name, RealSense2API.SensorName.COLOR);
                return (int)RealSense2API.GetOption(_pipeline, RealSense2API.SensorName.COLOR, RealSense2API.Option.SHARPNESS);
            }

            set
            {
                CheckOptionSupported(RealSense2API.Option.SHARPNESS, SharpnessDesc.Name, RealSense2API.SensorName.COLOR);
                CheckRangeValid<int>(SharpnessDesc, value, 0);
                RealSense2API.SetOption(_pipeline, RealSense2API.SensorName.COLOR, RealSense2API.Option.SHARPNESS, (float)value);
            }
        }

        RangeParamDesc<int> SharpnessDesc
        {
            get
            {
                RangeParamDesc<int> res;

                if(this.IsConnected)
                {
                    var option = QueryOption(RealSense2API.Option.SHARPNESS, RealSense2API.SensorName.COLOR);
                    res = new RangeParamDesc<int>((int)option.min, (int)option.max);
                }
                else
                {
                    res = new RangeParamDesc<int>(0, 0);
                }
                
                res.Description = "Color image Sharpness";
                res.ReadableWhen = Camera.ConnectionStates.Connected;
                res.WritableWhen = Camera.ConnectionStates.Connected;
                return res;
            }
        }

        /// <summary>
        /// Controls white balance of color image.Setting any value will disable auto white balance
        /// </summary>
        public int WhiteBalance
        {
            get
            {
                CheckOptionSupported(RealSense2API.Option.WHITE_BALANCE, WhiteBalanceDesc.Name, RealSense2API.SensorName.COLOR);
                return (int)RealSense2API.GetOption(_pipeline, RealSense2API.SensorName.COLOR, RealSense2API.Option.WHITE_BALANCE);
            }

            set
            {
                CheckOptionSupported(RealSense2API.Option.WHITE_BALANCE, WhiteBalanceDesc.Name, RealSense2API.SensorName.COLOR);
                var option = QueryOption(RealSense2API.Option.WHITE_BALANCE, RealSense2API.SensorName.COLOR);


                // step size for depth white balance is 10
                float adjusted_value = AdjustValue(option.min, option.max, value, option.step);
                CheckRangeValid<int>(WhiteBalanceDesc, value, (int)adjusted_value, true);

                RealSense2API.SetOption(_pipeline, RealSense2API.SensorName.COLOR, RealSense2API.Option.WHITE_BALANCE, adjusted_value);
            }
        }

        RangeParamDesc<int> WhiteBalanceDesc
        {
            get
            {
                RangeParamDesc<int> res;

                if(this.IsConnected)
                {
                    var option = QueryOption(RealSense2API.Option.WHITE_BALANCE, RealSense2API.SensorName.COLOR);
                    res = new RangeParamDesc<int>((int)option.min, (int)option.max);
                }
                else
                {
                    res = new RangeParamDesc<int>(0, 0);
                }
                
                res.Description = "Controls white balance of color image.Setting any value will disable auto white balance";
                res.ReadableWhen = Camera.ConnectionStates.Connected;
                res.WritableWhen = Camera.ConnectionStates.Connected;
                return res;
            }
        }

        /// <summary>
        /// Enable / disable auto-white-balance
        /// </summary>
        public bool AutoWhiteBalance
        {
            get
            {
                CheckOptionSupported(RealSense2API.Option.ENABLE_AUTO_WHITE_BALANCE, AutoWhiteBalanceDesc.Name, RealSense2API.SensorName.COLOR);
                return RealSense2API.GetOption(_pipeline, RealSense2API.SensorName.COLOR, RealSense2API.Option.ENABLE_AUTO_WHITE_BALANCE) == 1.0f ? true : false;
            }

            set
            {
                CheckOptionSupported(RealSense2API.Option.ENABLE_AUTO_WHITE_BALANCE, AutoWhiteBalanceDesc.Name, RealSense2API.SensorName.COLOR);
                RealSense2API.SetOption(_pipeline, RealSense2API.SensorName.COLOR, RealSense2API.Option.ENABLE_AUTO_WHITE_BALANCE, value ? 1.0f : 0.0f);
            }
        }

        ParamDesc<bool> AutoWhiteBalanceDesc
        {
            get
            {
                ParamDesc<bool> res = new ParamDesc<bool>();
                res.Description = "Enable / disable auto-white-balance";
                res.ReadableWhen = Camera.ConnectionStates.Connected;
                res.WritableWhen = Camera.ConnectionStates.Connected;
                return res;
            }
        }

        /// <summary>
        /// Manual laser power in mw. applicable only when laser power mode is set to Manual
        /// </summary>
        public int LaserPower
        {
            get
            {
                CheckOptionSupported(RealSense2API.Option.LASER_POWER, LaserPowerDesc.Name, RealSense2API.SensorName.STEREO);
                return (int)RealSense2API.GetOption(_pipeline, RealSense2API.SensorName.STEREO, RealSense2API.Option.LASER_POWER);
            }

            set
            {
                CheckOptionSupported(RealSense2API.Option.LASER_POWER, LaserPowerDesc.Name, RealSense2API.SensorName.STEREO);
                var option = QueryOption(RealSense2API.Option.LASER_POWER, RealSense2API.SensorName.STEREO);

                // step size for depth laser power is 30
                float adjusted_value = AdjustValue(option.min, option.max, value, option.step);
                CheckRangeValid<int>(LaserPowerDesc, value, (int)adjusted_value, true);
                RealSense2API.SetOption(_pipeline, RealSense2API.SensorName.STEREO, RealSense2API.Option.LASER_POWER, adjusted_value);
            }
        }

        RangeParamDesc<int> LaserPowerDesc
        {
            get
            {
                RangeParamDesc<int> res;

                if(this.IsConnected)
                {
                    var option = QueryOption(RealSense2API.Option.LASER_POWER, RealSense2API.SensorName.STEREO);
                    res = new RangeParamDesc<int>((int)option.min, (int)option.max);
                }
                else
                {
                    res = new RangeParamDesc<int>(0, 0);
                }

                res.Description = "Manual laser power in mw. applicable only when laser power mode is set to Manual";
                res.ReadableWhen = Camera.ConnectionStates.Connected;
                res.WritableWhen = Camera.ConnectionStates.Connected;
                return res;
            }
        }

        /// <summary>
        /// Power of the DS5 projector
        /// </summary>
        public EmitterMode LaserMode
        {
            get
            {
                CheckOptionSupported(RealSense2API.Option.EMITTER_ENABLED, EmmiterModeDesc.Name, RealSense2API.SensorName.STEREO);
                return (EmitterMode)RealSense2API.GetOption(_pipeline, RealSense2API.SensorName.STEREO, RealSense2API.Option.EMITTER_ENABLED);
            }

            set
            {
                CheckOptionSupported(RealSense2API.Option.EMITTER_ENABLED, EmmiterModeDesc.Name, RealSense2API.SensorName.STEREO);
                RealSense2API.SetOption(_pipeline, RealSense2API.SensorName.STEREO, RealSense2API.Option.LASER_POWER, (float)value);
            }
        }

        ParamDesc<EmitterMode> EmmiterModeDesc
        {
            get
            {
                ParamDesc<EmitterMode> res = new ParamDesc<EmitterMode>()
                {
                    Description = "Power of the DS5 projector",
                    ReadableWhen = Camera.ConnectionStates.Connected,
                    WritableWhen = Camera.ConnectionStates.Connected,
                };

                return res;
            }
        }

        /// <summary>
        /// Max number of frames you can hold at a given time. Increasing this number will reduce frame drops but increase latency, and vice versa
        /// </summary>
        public int FrameQueueSizeColor
        {
            get
            {
                CheckOptionSupported(RealSense2API.Option.FRAMES_QUEUE_SIZE, FrameQueueSizeColorDesc.Name, RealSense2API.SensorName.COLOR);
                return (int)RealSense2API.GetOption(_pipeline, RealSense2API.SensorName.COLOR, RealSense2API.Option.FRAMES_QUEUE_SIZE);
            }

            set
            {
                CheckOptionSupported(RealSense2API.Option.FRAMES_QUEUE_SIZE, FrameQueueSizeColorDesc.Name, RealSense2API.SensorName.COLOR);
                CheckRangeValid<int>(FrameQueueSizeColorDesc, value, 0);
                RealSense2API.SetOption(_pipeline, RealSense2API.SensorName.COLOR, RealSense2API.Option.FRAMES_QUEUE_SIZE, (float)value);
            }
        }

        RangeParamDesc<int> FrameQueueSizeColorDesc
        {
            get
            {
                RangeParamDesc<int> res;

                if(this.IsConnected)
                {
                    var option = QueryOption(RealSense2API.Option.FRAMES_QUEUE_SIZE, RealSense2API.SensorName.COLOR);
                    res = new RangeParamDesc<int>((int)option.min, (int)option.max);
                }
                else
                {
                    res = new RangeParamDesc<int>(0, 0);
                }
                
                res.Description = "Max number of frames you can hold at a given time. Increasing this number will reduce frame drops but increase latency, and vice versa";
                res.ReadableWhen = Camera.ConnectionStates.Connected;
                res.WritableWhen = Camera.ConnectionStates.Connected;
                return res;
            }
        }

        /// <summary>
        /// Max number of frames you can hold at a given time. Increasing this number will reduce frame drops but increase latency, and vice versa
        /// </summary>
        public int FrameQueueSizeDepth
        {
            get
            {
                CheckOptionSupported(RealSense2API.Option.FRAMES_QUEUE_SIZE, FrameQueueSizeDepthDesc.Name, RealSense2API.SensorName.STEREO);
                return (int)RealSense2API.GetOption(_pipeline, RealSense2API.SensorName.STEREO, RealSense2API.Option.FRAMES_QUEUE_SIZE);
            }

            set
            {
                CheckOptionSupported(RealSense2API.Option.FRAMES_QUEUE_SIZE, FrameQueueSizeDepthDesc.Name, RealSense2API.SensorName.STEREO);
                CheckRangeValid<int>(FrameQueueSizeDepthDesc, value, 0);
                RealSense2API.SetOption(_pipeline, RealSense2API.SensorName.STEREO, RealSense2API.Option.FRAMES_QUEUE_SIZE, (float)value);
            }
        }

        RangeParamDesc<int> FrameQueueSizeDepthDesc
        {
            get
            {
                RangeParamDesc<int> res;

                if (this.IsConnected)
                {
                    var option = QueryOption(RealSense2API.Option.FRAMES_QUEUE_SIZE, RealSense2API.SensorName.STEREO);
                    res = new RangeParamDesc<int>((int)option.min, (int)option.max);
                }
                else
                {
                    res = new RangeParamDesc<int>(0, 0);
                }
                
                res.Description = "Max number of frames you can hold at a given time. Increasing this number will reduce frame drops but increase latency, and vice versa";
                res.ReadableWhen = Camera.ConnectionStates.Connected;
                res.WritableWhen = Camera.ConnectionStates.Connected;
                return res;
            }
        }

        /// <summary>
        /// Power Line Frequency control for anti-flickering Off/50Hz/60Hz/Auto
        /// </summary>
        public PowerLineMode PowerFrequencyMode
        {
            get
            {
                CheckOptionSupported(RealSense2API.Option.POWER_LINE_FREQUENCY, PowerFrequencyModeDesc.Name, RealSense2API.SensorName.COLOR);
                return (PowerLineMode)RealSense2API.GetOption(_pipeline, RealSense2API.SensorName.COLOR, RealSense2API.Option.POWER_LINE_FREQUENCY);
            }

            set
            {
                CheckOptionSupported(RealSense2API.Option.POWER_LINE_FREQUENCY, PowerFrequencyModeDesc.Name, RealSense2API.SensorName.COLOR);
                RealSense2API.SetOption(_pipeline, RealSense2API.SensorName.COLOR, RealSense2API.Option.POWER_LINE_FREQUENCY, (float)value);
            }
        }

        ListParamDesc<PowerLineMode> PowerFrequencyModeDesc
        {
            get
            {
                ListParamDesc<PowerLineMode> res = new ListParamDesc<PowerLineMode>(typeof(PowerLineMode))
                {
                    Description = "Power Line Frequency control for anti-flickering Off/50Hz/60Hz/Auto",
                    ReadableWhen = Camera.ConnectionStates.Connected,
                    WritableWhen = Camera.ConnectionStates.Connected,
                };

                return res;
            }
        }

        /// <summary>
        /// Current Asic Temperature
        /// </summary>
        public float ASICTemp
        {
            get
            {
                CheckOptionSupported(RealSense2API.Option.ASIC_TEMPERATURE, ASICTempDesc.Name, RealSense2API.SensorName.STEREO);
                return RealSense2API.GetOption(_pipeline, RealSense2API.SensorName.STEREO, RealSense2API.Option.ASIC_TEMPERATURE);
            }
        }

        ParamDesc<float> ASICTempDesc
        {
            get
            {
                ParamDesc<float> res = new ParamDesc<float>();
<<<<<<< HEAD
                res.Unit = "Degree Celsius °C";
                res.Description = "Current Asic Temperature";
                res.ReadableWhen = Camera.ConnectionStates.Connected;
                res.WritableWhen = Camera.ConnectionStates.Connected;
=======
                res.Unit = "°C";
                res.Description = "Asic Temperature";
                res.ReadableWhen = ParamDesc.ConnectionStates.Connected;
                res.WritableWhen = ParamDesc.ConnectionStates.Connected;
>>>>>>> 2334741b
                return res;
            }
        }


        /// <summary>
        /// Enable / disable polling of camera internal errors
        /// </summary>
        public bool EnableErrorPolling
        {
            get
            {
                CheckOptionSupported(RealSense2API.Option.ERROR_POLLING_ENABLED, EnableErrorPollingDesc.Name, RealSense2API.SensorName.STEREO);
                return RealSense2API.GetOption(_pipeline, RealSense2API.SensorName.STEREO, RealSense2API.Option.ERROR_POLLING_ENABLED) == 1.0f ? true : false;
            }

            set
            {
                CheckOptionSupported(RealSense2API.Option.ERROR_POLLING_ENABLED, EnableErrorPollingDesc.Name, RealSense2API.SensorName.STEREO);
                RealSense2API.SetOption(_pipeline, RealSense2API.SensorName.STEREO, RealSense2API.Option.ERROR_POLLING_ENABLED, value ? 1.0f : 0.0f);
            }
        }

        ParamDesc<bool> EnableErrorPollingDesc
        {
            get
            {
                ParamDesc<bool> res = new ParamDesc<bool>();
                res.Description = "Enable / disable polling of camera internal errors";
                res.ReadableWhen = Camera.ConnectionStates.Connected;
                res.WritableWhen = Camera.ConnectionStates.Connected;
                return res;
            }
        }


        /// <summary>
        /// Current Projector Temperature in °C
        /// </summary>
        public float ProjectorTemp
        {
            get
            {
                CheckOptionSupported(RealSense2API.Option.PROJECTOR_TEMPERATURE, ProjectorTempDesc.Name, RealSense2API.SensorName.STEREO);
                return RealSense2API.GetOption(_pipeline, RealSense2API.SensorName.STEREO, RealSense2API.Option.PROJECTOR_TEMPERATURE);
            }
        }

        ParamDesc<float> ProjectorTempDesc
        {
            get
            {
                ParamDesc<float> res = new ParamDesc<float>();
<<<<<<< HEAD
                res.Unit = "Degree Celsius °C";
                res.Description = "Current Projector Temperature";
                res.ReadableWhen = Camera.ConnectionStates.Connected;
                res.WritableWhen = Camera.ConnectionStates.Connected;
=======
                res.Unit = "°C";
                res.Description = "Projector Temperature";
                res.ReadableWhen = ParamDesc.ConnectionStates.Connected;
                res.WritableWhen = ParamDesc.ConnectionStates.Connected;
>>>>>>> 2334741b
                return res;
            }
        }


        /// <summary>
        /// Enable / disable trigger to be outputed from the camera to any external device on every depth frame
        /// </summary>
        public bool OutputTrigger
        {
            get
            {
                CheckOptionSupported(RealSense2API.Option.OUTPUT_TRIGGER_ENABLED, OutputTriggerDesc.Name, RealSense2API.SensorName.STEREO);
                return RealSense2API.GetOption(_pipeline, RealSense2API.SensorName.STEREO, RealSense2API.Option.OUTPUT_TRIGGER_ENABLED) == 1.0f ? true : false;
            }

            set
            {
                CheckOptionSupported(RealSense2API.Option.OUTPUT_TRIGGER_ENABLED, OutputTriggerDesc.Name, RealSense2API.SensorName.STEREO);
                RealSense2API.SetOption(_pipeline, RealSense2API.SensorName.STEREO, RealSense2API.Option.OUTPUT_TRIGGER_ENABLED, value ? 1.0f : 0.0f);
            }
        }

        ParamDesc<bool> OutputTriggerDesc
        {
            get
            {
                ParamDesc<bool> res = new ParamDesc<bool>();
                res.Description = "Enable / disable trigger to be outputed from the camera to any external device on every depth frame";
                res.ReadableWhen = Camera.ConnectionStates.Connected;
                res.WritableWhen = Camera.ConnectionStates.Connected;
                return res;
            }
        }


        /// <summary>
        /// Number of meters represented by a single depth unit
        /// </summary>
        public float DepthUnits
        {
            get
            {
                CheckOptionSupported(RealSense2API.Option.DEPTH_UNITS, DepthUnitsDesc.Name, RealSense2API.SensorName.STEREO);
                return RealSense2API.GetOption(_pipeline, RealSense2API.SensorName.STEREO, RealSense2API.Option.DEPTH_UNITS);
            }

            set
            {
                CheckOptionSupported(RealSense2API.Option.DEPTH_UNITS, DepthUnitsDesc.Name, RealSense2API.SensorName.STEREO);
                CheckRangeValid<float>(DepthUnitsDesc, value, 0f);
                RealSense2API.SetOption(_pipeline, RealSense2API.SensorName.STEREO, RealSense2API.Option.DEPTH_UNITS, value);
            }
        }

        RangeParamDesc<float> DepthUnitsDesc
        {
            get
            {
                RangeParamDesc<float> res;

                if(this.IsConnected)
                {
                    var option = QueryOption(RealSense2API.Option.DEPTH_UNITS, RealSense2API.SensorName.STEREO);
                    res = new RangeParamDesc<float>(option.min, option.max);
                }
                else
                {
                    res = new RangeParamDesc<float>(0, 0);
                }
                
                res.Description = "Number of meters represented by a single depth unit";
                res.ReadableWhen = Camera.ConnectionStates.Connected;
                res.WritableWhen = Camera.ConnectionStates.Connected;
                return res;
            }
        }

        #endregion

        public void Dispose()
        {
            Dispose(true);
            GC.SuppressFinalize(this);
        }

        protected virtual void Dispose(bool disposing)
        {
            if (_disposed)
                return;

            if (IsConnected)
                DisconnectImpl();

            _config.Delete();
            _pipeline.Delete();
            _context.Delete();
            _disposed = true;
        }

        #region Constructor
        public RealSense2()
        {
            _context = RealSense2API.CreateContext();
            _pipeline = RealSense2API.CreatePipeline(_context);
            _config = RealSense2API.CreateConfig();

            RealSense2API.DisableAllStreams(_config);
        }

        ~RealSense2()
        {
            Dispose(false);
        }
        #endregion

        #region MetriCam2 Camera Interface Methods

        protected override void LoadAllAvailableChannels()
        {
            ChannelRegistry cr = ChannelRegistry.Instance;
            Channels.Clear();

            Channels.Add(cr.RegisterChannel(ChannelNames.ZImage));
            Channels.Add(cr.RegisterChannel(ChannelNames.Color));

            Channels.Add(cr.RegisterCustomChannel(ChannelNames.Left, typeof(FloatCameraImage)));
            Channels.Add(cr.RegisterCustomChannel(ChannelNames.Right, typeof(FloatCameraImage)));
        }


        protected override void ConnectImpl()
        {
            if (!string.IsNullOrWhiteSpace(SerialNumber))
            {
                RealSense2API.EnableDevice(_config, SerialNumber);
            }

            if (ActiveChannels.Count == 0)
            {
                ActivateChannel(ChannelNames.Color);
                ActivateChannel(ChannelNames.ZImage);
            }

            StartPipeline();

            RealSense2API.RS2Device dev = RealSense2API.GetActiveDevice(_pipeline);

            if (!RealSense2API.AdvancedModeEnabled(dev))
            {
                RealSense2API.EnabledAdvancedMode(dev, true);
            }

            _depthScale = RealSense2API.GetDepthScale(_pipeline);
        }

        private void StopPipeline()
        {
            if (RealSense2API.PipelineRunning)
                RealSense2API.PipelineStop(_pipeline);
            else
            {
                string msg = "RealSense2: Can't stop the pipeline since it is not running";
                log.Error(msg);
                throw new InvalidOperationException(msg);
            }
                
        }

        private void StartPipeline()
        {
            if(!RealSense2API.CheckConfig(_pipeline, _config))
            {
                string msg = "RealSense2: No camera that supports the current configuration detected";
                log.Error(msg);
                throw new InvalidOperationException(msg);
            }

            if (RealSense2API.PipelineRunning)
                RealSense2API.PipelineStop(_pipeline);

            RealSense2API.PipelineStart(_pipeline, _config);
        }

        protected override void DisconnectImpl()
        {
            StopPipeline();
        }

        protected override void UpdateImpl()
        {
            while(_updatingPipeline)
            {
                // wait for pipeline to restart with new settings
                Thread.Sleep(50);
            }

            if (!RealSense2API.PipelineRunning)
            {
                string msg = "RealSense2: Can't update camera since pipeline is not running";
                log.Error(msg);
                throw new InvalidOperationException(msg);
            }

            RealSense2API.ReleaseFrame(_currentColorFrame);
            RealSense2API.ReleaseFrame(_currentDepthFrame);
            RealSense2API.ReleaseFrame(_currentLeftFrame);
            RealSense2API.ReleaseFrame(_currentRightFrame);

            bool getColor = IsChannelActive(ChannelNames.Color);
            bool getDepth = IsChannelActive(ChannelNames.ZImage);
            bool getLeft = IsChannelActive(ChannelNames.Left);
            bool getRight = IsChannelActive(ChannelNames.Right);
            bool haveColor = false;
            bool haveDepth = false;
            bool haveLeft = false;
            bool haveRight = false;

            while (true)
            {
                RealSense2API.RS2Frame data = RealSense2API.PipelineWaitForFrames(_pipeline, 5000);

                if (!data.IsValid() || data.Handle == IntPtr.Zero)
                {
                    RealSense2API.ReleaseFrame(data);
                    continue;
                }

                int frameCount = RealSense2API.FrameEmbeddedCount(data);
                log.Debug(string.Format("RealSense2: Got {0} Frames", frameCount));


                // extract all frames
                for (int j = 0; j < frameCount; j++)
                {
                    RealSense2API.RS2Frame frame = RealSense2API.FrameExtract(data, j);
                    RealSense2API.FrameAddRef(frame);

                    // what kind of frame did we get?
                    RealSense2API.RS2StreamProfile profile = RealSense2API.GetStreamProfile(frame);
                    RealSense2API.GetStreamProfileData(profile, out RealSense2API.Stream stream, out RealSense2API.Format format, out int index, out int uid, out int framerate);

                    log.Debug(string.Format("RealSense2: Analyzing frame {0}", j + 1));
                    log.Debug(string.Format("RealSense2: stream {0}", stream.ToString()));
                    log.Debug(string.Format("RealSense2: format {0}", format.ToString()));


                    switch (stream)
                    {
                        case RealSense2API.Stream.COLOR:
                            if (getColor)
                            {
                                RealSense2API.ReleaseFrame(_currentColorFrame);
                                _currentColorFrame = frame;
                                haveColor = true;
                            }
                            break;
                        case RealSense2API.Stream.DEPTH:
                            if (getDepth)
                            {
                                RealSense2API.ReleaseFrame(_currentDepthFrame);
                                _currentDepthFrame = frame;
                                haveDepth = true;
                            }
                            break;
                        case RealSense2API.Stream.INFRARED:
                            if (index == 1)
                            {
                                if (getLeft)
                                {
                                    RealSense2API.ReleaseFrame(_currentLeftFrame);
                                    _currentLeftFrame = frame;
                                    haveLeft = true;
                                }
                            }
                            else if (index == 2)
                            {
                                if (getRight)
                                {
                                    RealSense2API.ReleaseFrame(_currentRightFrame);
                                    _currentRightFrame = frame;
                                    haveRight = true;
                                }
                            }
                            break;
                    }
                }

                RealSense2API.ReleaseFrame(data);

                if (((getColor && haveColor) || !getColor)
                && ((getDepth && haveDepth) || !getDepth)
                && ((getLeft && haveLeft) || !getLeft)
                && ((getRight && haveRight) || !getRight))
                    break;
            }
        }

        protected override CameraImage CalcChannelImpl(string channelName)
        {
            if (channelName == ChannelNames.Color)
            {
                return CalcColor();
            }
            if (channelName == ChannelNames.ZImage)
            {
                return CalcZImage();
            }
            if (channelName == ChannelNames.Left)
            {
                return CalcIRImage(_currentLeftFrame);
            }
            if (channelName == ChannelNames.Right)
            {
                return CalcIRImage(_currentRightFrame);
            }

            log.Error("Unexpected ChannelName in CalcChannel().");
            return null;
        }

        protected override void ActivateChannelImpl(String channelName)
        {
            RealSense2API.Stream stream = RealSense2API.Stream.ANY;
            RealSense2API.Format format = RealSense2API.Format.ANY;
            int res_x = 640;
            int res_y = 480;
            int fps = 30;
            int index = -1;

            if (channelName == ChannelNames.Color)
            {
                stream = RealSense2API.Stream.COLOR;
                format = RealSense2API.Format.RGB8;

                res_x = ColorResolution.X;
                res_y = ColorResolution.Y;
                fps = ColorFPS;
                index = -1;
            }
            else if (channelName == ChannelNames.ZImage)
            {
                stream = RealSense2API.Stream.DEPTH;
                format = RealSense2API.Format.Z16;

                res_x = DepthResolution.X;
                res_y = DepthResolution.Y;
                fps = DepthFPS;
                index = -1;
            }
            else if (channelName == ChannelNames.Left)
            {
                stream = RealSense2API.Stream.INFRARED;
                format = RealSense2API.Format.Y8;

                res_x = DepthResolution.X;
                res_y = DepthResolution.Y;
                fps = (int)DepthFPS;
                index = 1;
            }
            else if (channelName == ChannelNames.Right)
            {
                stream = RealSense2API.Stream.INFRARED;
                format = RealSense2API.Format.Y8;

                res_x = DepthResolution.X;
                res_y = DepthResolution.Y;
                fps = DepthFPS;
                index = 2;
            }
            else
            {
                string msg = string.Format("RealSense2: Channel not supported {0}", channelName);
                log.Error(msg);
                throw new InvalidOperationException(msg);
            }

            bool running = RealSense2API.PipelineRunning;

            if (running)
            {
                _updatingPipeline = true;
                StopPipeline();
            }
                

            RealSense2API.ConfigEnableStream(_config, stream, index, res_x, res_y, format, fps);


            if(running)
            {
                StartPipeline();
                _updatingPipeline = false;
            }
        }

        protected override void DeactivateChannelImpl(String channelName)
        {
            RealSense2API.Stream stream = RealSense2API.Stream.ANY;

            if (channelName == ChannelNames.Color)
            {
                stream = RealSense2API.Stream.COLOR;
            }
            else if (channelName == ChannelNames.ZImage)
            {
                stream = RealSense2API.Stream.DEPTH;
            }
            else if (channelName == ChannelNames.Left)
            {
                stream = RealSense2API.Stream.INFRARED;
            }
            else if (channelName == ChannelNames.Right)
            {
                stream = RealSense2API.Stream.INFRARED;
            }

            _currentColorFrame = new RealSense2API.RS2Frame();
            _currentDepthFrame = new RealSense2API.RS2Frame();
            _currentLeftFrame = new RealSense2API.RS2Frame();
            _currentRightFrame = new RealSense2API.RS2Frame();

            bool running = RealSense2API.PipelineRunning;
            

            if (running)
            {
                _updatingPipeline = true;
                StopPipeline();
            } 

            RealSense2API.ConfigDisableStream(_config, stream);

            if (running)
            {
                StartPipeline();
                _updatingPipeline = false;
            }
        }

        unsafe public override IProjectiveTransformation GetIntrinsics(string channelName)
        {
            RealSense2API.RS2StreamProfile profile = GetProfileFromSensor(channelName);
            if (!profile.IsValid())
            {
                // try to get profile from captured frame
                profile = GetProfileFromCapturedFrames(channelName);
            }

            RealSense2API.Intrinsics intrinsics = RealSense2API.GetIntrinsics(profile);

            if(intrinsics.model != RealSense2API.DistortionModel.BROWN_CONRADY)
            {
                string msg = string.Format("RealSense2: intrinsics distrotion model {0} does not match Metrilus.Util", intrinsics.model.ToString());
                log.Error(msg);
                throw new Exception(msg);
            }

            return new ProjectiveTransformationZhang(
                intrinsics.width,
                intrinsics.height,
                intrinsics.fx,
                intrinsics.fy,
                intrinsics.ppx,
                intrinsics.ppy,
                intrinsics.coeffs[0],
                intrinsics.coeffs[1],
                intrinsics.coeffs[2],
                intrinsics.coeffs[3],
                intrinsics.coeffs[4]);
        }

        private RealSense2API.RS2StreamProfile GetProfileFromSensor(string channelName)
        {
            string sensorName;
            Point2i refResolution;

            switch (channelName)
            {
                case ChannelNames.Color:
                    sensorName = RealSense2API.SensorName.COLOR;
                    refResolution = ColorResolution;
                    break;
                case ChannelNames.ZImage:
                case ChannelNames.Left:
                case ChannelNames.Right:
                default:
                    sensorName = RealSense2API.SensorName.STEREO;
                    refResolution = DepthResolution;
                    break;
            }

            RealSense2API.RS2Sensor sensor = RealSense2API.GetSensor(_pipeline, sensorName);
            RealSense2API.RS2StreamProfilesList list = RealSense2API.GetStreamProfileList(sensor);
            int count = RealSense2API.GetStreamProfileListCount(list);

            for (int i = 0; i < count; i++)
            {
                RealSense2API.RS2StreamProfile p = RealSense2API.GetStreamProfile(list, i);
                Point2i resolution = RealSense2API.GetStreamProfileResolution(p);
                if (resolution == refResolution)
                {
                    return p;
                }
            }

            return new RealSense2API.RS2StreamProfile(IntPtr.Zero);
        }

        private RealSense2API.RS2StreamProfile GetProfileFromCapturedFrames(string channelName)
        {
            RealSense2API.RS2Frame frame;

            switch (channelName)
            {
                case ChannelNames.Color:
                    frame = _currentColorFrame;
                    break;

                case ChannelNames.ZImage:
                    frame = _currentDepthFrame;
                    break;

                case ChannelNames.Left:
                    frame = _currentLeftFrame;
                    break;

                case ChannelNames.Right:
                    frame = _currentRightFrame;
                    break;

                default:
                    string msg = string.Format("RealSense2: stream profile for channel {0} not available", channelName);
                    log.Error(msg);
                    throw new ArgumentException(msg, nameof(channelName));
            }

            if (!frame.IsValid())
            {
                string msg = string.Format("RealSense2: Can't get channel profile for {0} without having at least one frame available.", channelName);
                log.Error(msg);
                throw new InvalidOperationException(msg);
            }

            return RealSense2API.GetStreamProfile(frame);
        }

        unsafe public override RigidBodyTransformation GetExtrinsics(string channelFromName, string channelToName)
        {
            RealSense2API.RS2StreamProfile from = GetProfileFromSensor(channelFromName);
            RealSense2API.RS2StreamProfile to = GetProfileFromSensor(channelToName);
            if (!from.IsValid())
                from = GetProfileFromCapturedFrames(channelFromName);
            if (!to.IsValid())
                to = GetProfileFromCapturedFrames(channelToName);


            RealSense2API.Extrinsics extrinsics = RealSense2API.GetExtrinsics(from, to);


            Point3f col1 = new Point3f(extrinsics.rotation[0], extrinsics.rotation[1], extrinsics.rotation[2]);
            Point3f col2 = new Point3f(extrinsics.rotation[3], extrinsics.rotation[4], extrinsics.rotation[5]);
            Point3f col3 = new Point3f(extrinsics.rotation[6], extrinsics.rotation[7], extrinsics.rotation[8]);
            RotationMatrix rot = new RotationMatrix(col1, col2, col3);

            Point3f trans = new Point3f(extrinsics.translation[0], extrinsics.translation[1], extrinsics.translation[2]);

            return new RigidBodyTransformation(rot, trans);
        }

        unsafe private FloatCameraImage CalcZImage()
        {
            if (!_currentDepthFrame.IsValid())
            {
                log.Error("Depth frame is not valid...\n");
                return null;
            }

            int height = _currentDepthFrame.Height;
            int width = _currentDepthFrame.Width;

            FloatCameraImage depthData = new FloatCameraImage(width, height);
            short* source = (short*)RealSense2API.GetFrameData(_currentDepthFrame);

            for (int y = 0; y < height; y++)
            {
                short* sourceLine = source + y * width;
                for (int x = 0; x < width; x++)
                {
                    depthData[y, x] = (float)(_depthScale * (*sourceLine++));
                }
            }

            return depthData;
        }

        unsafe private FloatCameraImage CalcIRImage(RealSense2API.RS2Frame frame)
        {
            if (!frame.IsValid())
            {
                log.Error("IR frame is not valid...\n");
                return null;
            }

            int height = frame.Height;
            int width = frame.Width;

            FloatCameraImage IRData = new FloatCameraImage(width, height);
            byte* source = (byte*)RealSense2API.GetFrameData(frame);

            for (int y = 0; y < height; y++)
            {
                byte* sourceLine = source + y * width;
                for (int x = 0; x < width; x++)
                {
                    IRData[y, x] = (float)(*sourceLine++);
                }
            }

            return IRData;
        }

        unsafe private ColorCameraImage CalcColor()
        {
            if (!_currentColorFrame.IsValid())
            {
                log.Error("Color frame is not valid...\n");
                return null;
            }

            int height = _currentColorFrame.Height;
            int width = _currentColorFrame.Width;

            Bitmap bitmap = new Bitmap(width, height, PixelFormat.Format24bppRgb);
            Rectangle imageRect = new Rectangle(0, 0, width, height);
            BitmapData bmpData = bitmap.LockBits(imageRect, ImageLockMode.WriteOnly, bitmap.PixelFormat);

            byte* source = (byte*) RealSense2API.GetFrameData(_currentColorFrame);
            byte* target = (byte*) (void*)bmpData.Scan0;
            for (int y = 0; y < height; y++)
            {
                byte* sourceLine = source + y * width * 3;
                for (int x = 0; x < width; x++)
                {
                    target[2] = *sourceLine++;
                    target[1] = *sourceLine++;
                    target[0] = *sourceLine++;
                    target += 3;
                }
            }

            bitmap.UnlockBits(bmpData);
            ColorCameraImage image = new ColorCameraImage(bitmap);

            return image;
        }

        #endregion

        public void LoadConfigPreset(AdvancedMode.Preset preset)
        {
            LoadCustomConfig(AdvancedMode.GetPreset(preset));
        }
        
        public void LoadCustomConfig(string json)
        {
            RealSense2API.RS2Device dev = RealSense2API.GetActiveDevice(_pipeline);
            RealSense2API.LoadAdvancedConfig(json, dev);
            _depthScale = RealSense2API.GetDepthScale(_pipeline);
        }

        private void CheckOptionSupported(RealSense2API.Option option, string optionName, string sensorName)
        {
            if (!this.IsConnected)
                throw new InvalidOperationException(string.Format("The property '{0}' can only be read or written when the camera is connected!", optionName));

            if (!RealSense2API.IsOptionSupported(_pipeline, sensorName, option))
                throw new NotSupportedException(string.Format("Option '{0}' is not supported by the {1} sensor of this camera.", optionName, sensorName));
        }

        private void CheckRangeValid<T>(RangeParamDesc<T> desc, T value, T adjustedValue, bool adjusted = false)
        {
            if (!desc.IsValid(value))
                if (adjusted)
                    throw new ArgumentOutOfRangeException(string.Format("Value {0} for '{1}' is outside of the range between {2} and {3}", value, desc.Name, desc.Min, desc.Max));
                else
                    throw new ArgumentOutOfRangeException(string.Format("Value {0} (adjusted to {1} to match stepsize) for '{2}' is outside of the range between {3} and {4}", value, adjustedValue, desc.Name, desc.Min, desc.Max));
        }

        private void ThrowIfBusy(string propertyName)
        {
            if (_updatingPipeline)
                throw new InvalidOperationException(string.Format("Can't set {0}. The pipeline is still in the process of updating a parameter.", propertyName));
        }

        private (float min, float max, float step, float def) QueryOption(RealSense2API.Option option, string sensorName)
        {
            RealSense2API.QueryOptionInfo(
                    _pipeline,
                    sensorName,
                    option,
                    out float min,
                    out float max,
                    out float step,
                    out float def,
                    out string desc);

            return (min, max, step, def);
        }

        private float AdjustValue(float min, float max, float value, float step)
        {
            float adjusted_value = value;
            float rounding = (value - min) % step;
            adjusted_value -= rounding;

            if (rounding > step / 2)
                adjusted_value += step;

            if (adjusted_value > max)
                adjusted_value -= step;
            if (adjusted_value < min)
                adjusted_value += step;

            return adjusted_value;
        }

        private void ValidateRange<T>(T min, T max, T value, T adjustedValue, bool adjusted = false) where T : IComparable
        {
            if(value.CompareTo(min) < 0
            || value.CompareTo(max) > 0)
            {
                if (adjusted)
                    throw new Exception(string.Format("Value {0} is outside of the range between {1} and {2}", value, min, max));
                else
                    throw new Exception(string.Format("Value {0} (adjusted to {1} to match stepsize) is outside of the range between {2} and {3}", value, adjustedValue, min, max));
            }
        }
    }
}<|MERGE_RESOLUTION|>--- conflicted
+++ resolved
@@ -1,16 +1,13 @@
-﻿// Copyright (c) Metrilus GmbH
+// Copyright (c) Metrilus GmbH
 // MetriCam 2 is licensed under the MIT license. See License.txt for full license text.
 
 using Metrilus.Util;
 using System;
 using System.Drawing;
 using System.Collections.Generic;
-<<<<<<< HEAD
 using MetriCam2.Attributes;
 using System.ComponentModel.DataAnnotations;
-=======
 using System.Threading;
->>>>>>> 2334741b
 #if NETSTANDARD2_0
 #else
 using System.Drawing.Imaging;
@@ -130,17 +127,10 @@
                 }
                 
                 ListParamDesc<int> res = new ListParamDesc<int>(framerates);
-<<<<<<< HEAD
-                res.Unit = "Frames per Second";
-                res.Description = "FPS of the color sensor.";
-                res.ReadableWhen = Camera.ConnectionStates.Connected | Camera.ConnectionStates.Disconnected;
-                res.WritableWhen = Camera.ConnectionStates.Connected | Camera.ConnectionStates.Disconnected;
-=======
                 res.Unit = "fps";
                 res.Description = "Frames per Second of the color sensor.";
                 res.ReadableWhen = ParamDesc.ConnectionStates.Connected | ParamDesc.ConnectionStates.Disconnected;
                 res.WritableWhen = ParamDesc.ConnectionStates.Connected | ParamDesc.ConnectionStates.Disconnected;
->>>>>>> 2334741b
                 return res;
             }
         }
@@ -285,17 +275,10 @@
                 }
 
                 ListParamDesc<int> res = new ListParamDesc<int>(framerates);
-<<<<<<< HEAD
-                res.Unit = "Frames per Second";
-                res.Description = "FPS of the depth sensor.";
-                res.ReadableWhen = Camera.ConnectionStates.Connected | Camera.ConnectionStates.Disconnected;
-                res.WritableWhen = Camera.ConnectionStates.Connected | Camera.ConnectionStates.Disconnected;
-=======
                 res.Unit = "fps";
                 res.Description = "Frames per Second of the depth sensor.";
                 res.ReadableWhen = ParamDesc.ConnectionStates.Connected | ParamDesc.ConnectionStates.Disconnected;
                 res.WritableWhen = ParamDesc.ConnectionStates.Connected | ParamDesc.ConnectionStates.Disconnected;
->>>>>>> 2334741b
                 return res;
             }
         }
@@ -342,18 +325,8 @@
         {
             get
             {
-<<<<<<< HEAD
-                CheckOptionSupported(RealSense2API.Option.BACKLIGHT_COMPENSATION, "Backlight Compensation", RealSense2API.SensorName.COLOR);
-                float res = RealSense2API.GetOption(_pipeline, RealSense2API.SensorName.COLOR, RealSense2API.Option.BACKLIGHT_COMPENSATION);
-
-                if (res == 1.0f)
-                    return true;
-
-                return false;
-=======
                 CheckOptionSupported(RealSense2API.Option.BACKLIGHT_COMPENSATION, BacklightCompensationDesc.Name, RealSense2API.SensorName.COLOR);
                 return RealSense2API.GetOption(_pipeline, RealSense2API.SensorName.COLOR, RealSense2API.Option.BACKLIGHT_COMPENSATION) == 1.0f ? true : false;
->>>>>>> 2334741b
             }
 
             set
@@ -363,21 +336,6 @@
             }
         }
 
-<<<<<<< HEAD
-=======
-        ParamDesc<bool> BacklightCompensationDesc
-        {
-            get
-            {
-                ParamDesc<bool> res = new ParamDesc<bool>();
-                res.Description = "Enable / disable color backlight compensation";
-                res.ReadableWhen = ParamDesc.ConnectionStates.Connected;
-                res.WritableWhen = ParamDesc.ConnectionStates.Connected;
-                return res;
-            }
-        }
-
->>>>>>> 2334741b
         /// <summary>
         /// Color image brightness
         /// </summary>
@@ -408,26 +366,12 @@
 
                 if (this.IsConnected)
                 {
-<<<<<<< HEAD
-                    RealSense2API.QueryOptionInfo(
-                    _pipeline,
-                    RealSense2API.SensorName.COLOR,
-                    RealSense2API.Option.BRIGHTNESS,
-                    out float min,
-                    out float max,
-                    out float step,
-                    out float def,
-                    out string desc);
-
-                    range = new Point2i((int)min, (int)max);
-=======
                     var option = QueryOption(RealSense2API.Option.BRIGHTNESS, RealSense2API.SensorName.COLOR);
                     res = new RangeParamDesc<int>((int)option.min, (int)option.max);
                 }
                 else
                 {
                     res = new RangeParamDesc<int>(0, 0);
->>>>>>> 2334741b
                 }
 
                 return range;
@@ -1199,17 +1143,10 @@
             get
             {
                 ParamDesc<float> res = new ParamDesc<float>();
-<<<<<<< HEAD
-                res.Unit = "Degree Celsius °C";
-                res.Description = "Current Asic Temperature";
-                res.ReadableWhen = Camera.ConnectionStates.Connected;
-                res.WritableWhen = Camera.ConnectionStates.Connected;
-=======
                 res.Unit = "°C";
                 res.Description = "Asic Temperature";
                 res.ReadableWhen = ParamDesc.ConnectionStates.Connected;
                 res.WritableWhen = ParamDesc.ConnectionStates.Connected;
->>>>>>> 2334741b
                 return res;
             }
         }
@@ -1263,17 +1200,10 @@
             get
             {
                 ParamDesc<float> res = new ParamDesc<float>();
-<<<<<<< HEAD
-                res.Unit = "Degree Celsius °C";
-                res.Description = "Current Projector Temperature";
-                res.ReadableWhen = Camera.ConnectionStates.Connected;
-                res.WritableWhen = Camera.ConnectionStates.Connected;
-=======
                 res.Unit = "°C";
                 res.Description = "Projector Temperature";
                 res.ReadableWhen = ParamDesc.ConnectionStates.Connected;
                 res.WritableWhen = ParamDesc.ConnectionStates.Connected;
->>>>>>> 2334741b
                 return res;
             }
         }
