// Copyright (c) Metrilus GmbH
// MetriCam 2 is licensed under the MIT license. See License.txt for full license text.

using Metrilus.Util;
using System;
using System.Drawing;
using System.Collections.Generic;
using System.Linq;
using Intel.RealSense;
using MetriCam2.Attributes;
using MetriCam2.Enums;
using MetriCam2.Exceptions;
#if NETSTANDARD2_0
#else
using System.Drawing.Imaging;
#endif


namespace MetriCam2.Cameras
{
    public class RealSense2 : Camera, IDisposable
    {
        #region private members
        private Context _context;
        private Pipeline _pipeline;
        private Config _config;
        private PipelineProfile _pipelineProfile = null;
        private VideoFrame _currentColorFrame;
        private VideoFrame _currentDepthFrame;
        private VideoFrame _currentLeftFrame;
        private VideoFrame _currentRightFrame;
        private long _currentFrameTimestamp = DateTime.UtcNow.Ticks;
        private bool _disposed = false;
        private bool _pipelineRunning = false;
        private float _depthScale = 1.0f;
<<<<<<< HEAD
        #endregion
=======
        private HashSet<string> _activeChannels = new HashSet<string>();
>>>>>>> 9f7ad479

        #region Filter
        public class Filter
        {
            private ProcessingBlock _filter;

            public bool Enabled { get; set; }
            public Sensor.SensorOptions Options { get => _filter.Options; }

            internal Filter(ProcessingBlock filter)
            {
                _filter = filter;
            }

            internal VideoFrame Apply(VideoFrame frame)
            {
                if (!this.Enabled)
                    return frame;

                if (_filter is DecimationFilter df)
                    return df.ApplyFilter(frame);
                if (_filter is SpatialFilter sf)
                    return sf.ApplyFilter(frame);
                if (_filter is TemporalFilter tf)
                    return tf.ApplyFilter(frame);
                if (_filter is DisparityTransform dt)
                    return dt.ApplyFilter(frame);

                string msg = $"RealSense2: Filter type {_filter.GetType().ToString()} not supported";
                log.Error(msg);
                throw new NotImplementedException(msg);
            }
        }

        public Filter DecimationFilter { get; } = new Filter(new DecimationFilter());
        public Filter SpatialFilter { get; } = new Filter(new SpatialFilter());
        public Filter TemporalFilter { get; } = new Filter(new TemporalFilter());
        public Filter DepthToDisparityTransform { get; } = new Filter(new DisparityTransform(true));
        public Filter DisparityToDepthTransform { get; } = new Filter(new DisparityTransform(false));

        private VideoFrame FilterFrame(VideoFrame frame)
        {
            VideoFrame filteredFrame = frame;

            filteredFrame = TemporalFilter.Apply(filteredFrame);
            filteredFrame = SpatialFilter.Apply(filteredFrame);
            filteredFrame = DecimationFilter.Apply(filteredFrame);
            filteredFrame = DepthToDisparityTransform.Apply(filteredFrame);
            filteredFrame = DisparityToDepthTransform.Apply(filteredFrame);

            return filteredFrame;
        }
        #endregion

        #region enums
        public enum EmitterMode
        {
            OFF = 0,
            ON = 1,
            AUTO = 2
        }

        public enum PowerLineMode
        {
            OFF = 0,
            FREQ_50HZ = 1,
            FREQ_60HZ = 2,
            AUTO = 3
        }
        #endregion

        #region structs
        public struct SensorNames
        {
            public const string Color = "RGB Camera";
            public const string Stereo = "Stereo Module";
        }
        #endregion

        #region Device Information
        public override string Vendor { get => "Intel"; }

        public override string Name { get => Model; }

#if !NETSTANDARD2_0
        public override System.Drawing.Icon CameraIcon { get => Properties.Resources.RealSense2Icon; }
#endif
        #endregion

        #region properties

        #region Device
        private Device RealSenseDevice
        {
            get
            {
                if (_pipelineRunning)
                {
                    return _pipelineProfile.Device;
                }

                if (string.IsNullOrEmpty(SerialNumber))
                {
                    // No S/N -> return first device
                    return _context.Devices[0];
                }

                foreach (Device dev in _context.Devices)
                {
                    if (dev.Info[CameraInfo.SerialNumber] == SerialNumber)
                    {
                        return dev;
                    }
                }

                throw new ArgumentException(string.Format("Device with S/N {0} could not be found", SerialNumber));
            }
        }
        #endregion

        #region Not implemented Properties
        // Not implemented options (mostly because not supported by D435):
        // - VISUAL_PRESET (functionallity provided by profiles built into metricam)
        // - ACCURACY
        // - MOTION_RANGE
        // - FILTER_OPTION
        // - CONFIDENCE_THRESHOLD
        // - TOTAL_FRAME_DROPS
        // - AUTO_EXPOSURE_MODE
        // - MOTION_MODULE_TEMPERATURE
        // - ENABLE_MOTION_CORRECTION
        // - COLOR_SCHEME
        // - HISTOGRAM_EQUALIZATION_ENABLED
        // - MIN_DISTANCE
        // - MAX_DISTANCE
        // - TEXTURE_SOURCE
        // - FILTER_MAGNITUDE
        // - FILTER_SMOOTH_ALPHA
        // - FILTER_SMOOTH_DELTA
        #endregion

        #region Color Resolution
        private Point2i _colorResolution = new Point2i(640, 480);
        public List<Point2i> ColorResolutionList
        {
            get
            {
                List<Point2i> resolutions = new List<Point2i>();
                resolutions.Add(new Point2i(640, 480));

                if (this.IsConnected)
                {
                    resolutions = GetSupportedResolutions(SensorNames.Color);
                }

                return resolutions;
            }
        }

        [Unit(Unit.Pixel)]
        [Description("Resolution (Color Sensor)", "Resolution of the color images in pixel")]
        [AllowedValueList(nameof(ColorResolutionList), nameof(TypeConversion.Point2iToResolution))]
        [AccessState(readableWhen: ConnectionStates.Connected | ConnectionStates.Disconnected,
            writeableWhen: ConnectionStates.Connected | ConnectionStates.Disconnected)]
        public Point2i ColorResolution
        {
            get { return _colorResolution; }
            set
            {
                if (value == _colorResolution)
                    return;

                TryChangeSetting<Point2i>(
                    ref _colorResolution,
                    value,
                    new string[] { ChannelNames.Color }
                );
            }
        }
        #endregion

        #region Color FPS
        private int _colorFPS = 30;
        public List<int> ColorFPSList
        {
            get
            {
                List<int> framerates = new List<int>();
                framerates.Add(30);

                if (IsConnected)
                {
                    framerates = GetSupportedFramerates(SensorNames.Color);
                    framerates.Sort();
                }

                return framerates;
            }
        }

        [Unit(Unit.FPS)]
        [Description("FPS (Color Sensor)", "Frames per second of the color sensor")]
        [AllowedValueList(nameof(ColorFPSList))]
        [AccessState(readableWhen: ConnectionStates.Connected | ConnectionStates.Disconnected,
            writeableWhen: ConnectionStates.Connected | ConnectionStates.Disconnected)]
        public int ColorFPS
        {
            get { return _colorFPS; }
            set
            {
                if (value == _colorFPS)
                    return;

                TryChangeSetting<int>(
                    ref _colorFPS,
                    value,
                    new string[] { ChannelNames.Color }
                );
            }
        }
        #endregion

        #region Depth Resolution
        private Point2i _depthResolution = new Point2i(640, 480);
        public List<Point2i> DepthResolutionList
        {
            get
            {
                List<Point2i> resolutions = new List<Point2i>();
                resolutions.Add(new Point2i(640, 480));

                if (IsConnected)
                {
                    resolutions = GetSupportedResolutions(SensorNames.Stereo);
                }

                return resolutions;
            }
        }

        [Unit(Unit.Pixel)]
        [Description("Resolution (Depth Sensor)", "Resolution of the depth images in pixel")]
        [AllowedValueList(nameof(DepthResolutionList), nameof(TypeConversion.Point2iToResolution))]
        [AccessState(readableWhen: ConnectionStates.Connected | ConnectionStates.Disconnected,
                    writeableWhen: ConnectionStates.Connected | ConnectionStates.Disconnected)]
        public Point2i DepthResolution
        {
            get { return _depthResolution; }
            set
            {
                if (value == _depthResolution)
                    return;

                TryChangeSetting<Point2i>(
                    ref _depthResolution,
                    value,
                    new string[] { ChannelNames.ZImage, ChannelNames.Distance, ChannelNames.Left, ChannelNames.Right }
                );
            }
        }
        #endregion

        #region Depth FPS
        private int _depthFPS = 30;
        public List<int> DepthFPSList
        {
            get
            {
                List<int> framerates = new List<int>();
                framerates.Add(30);

                if (this.IsConnected)
                {
                    framerates = GetSupportedFramerates(SensorNames.Stereo);
                    framerates.Sort();
                }

                return framerates;
            }
        }

        [Unit(Unit.FPS)]
        [Description("FPS (Depth Sensor)", "Currently set frames per second the stereo sensor operates with")]
        [AccessState(readableWhen: ConnectionStates.Connected | ConnectionStates.Disconnected,
                    writeableWhen: ConnectionStates.Connected | ConnectionStates.Disconnected)]
        [AllowedValueList(nameof(DepthFPSList))]
        public int DepthFPS
        {
            get { return _depthFPS; }
            set
            {
                if (value == _depthFPS)
                    return;

                TryChangeSetting<int>(
                    ref _depthFPS,
                    value,
                    new string[] { ChannelNames.ZImage, ChannelNames.Distance, ChannelNames.Left, ChannelNames.Right }
                );
            }
        }
        #endregion

        #region Firmware Version
        [Description("Firmware", "Version string of the firmware currently operating on the camera")]
        [AccessState(readableWhen: ConnectionStates.Connected)]
        public string Firmware
        {
            get
            {
                if (!this.IsConnected)
                    throw new Exception("Can't read firmware version unless the camera is connected");

                return RealSenseDevice.Info[CameraInfo.FirmwareVersion];
            }
        }
        #endregion

        #region Backlight Compensation
        /// <summary>
        /// Enable / disable color backlight compensation
        /// </summary>
        [Description("Backlight Compensation", "Enable / disable color backlight compensation")]
        [AccessState(readableWhen: ConnectionStates.Connected)]
        public bool BacklightCompensation
        {
            get
            {
                CheckOptionSupported(Option.BacklightCompensation, nameof(BacklightCompensation), SensorNames.Color);
                return GetOption(SensorNames.Color, Option.BacklightCompensation) == 1.0f;
            }

            set
            {
                CheckOptionSupported(Option.BacklightCompensation, nameof(BacklightCompensation), SensorNames.Color);
                SetOption(SensorNames.Color, Option.BacklightCompensation, value ? 1.0f : 0.0f);
            }
        }
        #endregion

        #region Brightness
        /// <summary>
        /// Color image brightness
        /// </summary>
        [Range(nameof(BrightnessRange))]
        [Description("Brightness (Color Sensor)", "Color image brightness")]
        [AccessState(readableWhen: ConnectionStates.Connected, writeableWhen: ConnectionStates.Connected)]
        public int Brightness
        {
            get
            {
                CheckOptionSupported(Option.Brightness, nameof(Brightness), SensorNames.Color);
                return (int)GetOption(SensorNames.Color, Option.Brightness);
            }

            set
            {
                CheckOptionSupported(Option.Brightness, nameof(Brightness), SensorNames.Color);
                CheckRangeValid<int>(BrightnessRange, value, 0, nameof(Brightness));

                SetOption(SensorNames.Color, Option.Brightness, (float)value);
            }
        }

        public Range<int> BrightnessRange
        {
            get
            {
                Range<int> range = new Range<int>(0, 1);

                if (IsConnected)
                {
                    var option = QueryOption(Option.Brightness, SensorNames.Color);
                    range = new Range<int>((int)option.Min, (int)option.Max);
                }

                return range;
            }
        }
        #endregion

        #region Contrast
        /// <summary>
        /// Color image contrast
        /// </summary>
        [Range(nameof(ContrastRange))]
        [Description("Contrast (Color Sensor)", "Color image contrast")]
        [AccessState(readableWhen: ConnectionStates.Connected, writeableWhen: ConnectionStates.Connected)]
        public int Contrast
        {
            get
            {
                CheckOptionSupported(Option.Contrast, nameof(Contrast), SensorNames.Color);
                return (int)GetOption(SensorNames.Color, Option.Contrast);
            }

            set
            {
                CheckOptionSupported(Option.Contrast, nameof(Contrast), SensorNames.Color);
                CheckRangeValid<int>(ContrastRange, value, 0, nameof(Contrast));

                SetOption(SensorNames.Color, Option.Contrast, (float)value);
            }
        }

        public Range<int> ContrastRange
        {
            get
            {
                Range<int> range = new Range<int>(0, 1);

                if (IsConnected)
                {
                    var option = QueryOption(Option.Contrast, SensorNames.Color);
                    range = new Range<int>((int)option.Min, (int)option.Max);
                }

                return range;
            }
        }
        #endregion

        #region Exposure (Color)
        /// <summary>
        /// Controls exposure time of color camera. Setting any value will disable auto exposure
        /// </summary>
        [Description("Exposure (Color Sensor)", "Controls exposure time of color camera. Setting any value will disable auto exposure")]
        [AccessState(readableWhen: ConnectionStates.Connected, writeableWhen: ConnectionStates.Connected)]
        [Range(nameof(ExposureColorRange))]
        public int ExposureColor
        {
            get
            {
                CheckOptionSupported(Option.Exposure, nameof(ExposureColor), SensorNames.Color);
                return (int)GetOption(SensorNames.Color, Option.Exposure);
            }

            set
            {
                CheckOptionSupported(Option.Exposure, nameof(ExposureColor), SensorNames.Color);
                CheckRangeValid<int>(ExposureColorRange, value, 0, nameof(ExposureColor));

                SetOption(SensorNames.Color, Option.Exposure, (float)value);
            }
        }

        public Range<int> ExposureColorRange
        {
            get
            {
                Range<int> res = new Range<int>(0, 0);

                if (this.IsConnected)
                {
                    var option = QueryOption(Option.Exposure, SensorNames.Color);
                    res = new Range<int>((int)option.Min, (int)option.Max);
                }
                return res;
            }
        }
        #endregion

        #region Auto Exposure (Color)
        /// <summary>
        /// Enable / disable color image auto-exposure
        /// </summary>
        [Description("Auto Exposure (Color Sensor)", "Enable / disable color image auto-exposure")]
        [AccessState(readableWhen: ConnectionStates.Connected, writeableWhen: ConnectionStates.Connected)]
        public bool AutoExposureColor
        {
            get
            {
                CheckOptionSupported(Option.EnableAutoExposure, nameof(AutoExposureColor), SensorNames.Color);
                return GetOption(SensorNames.Color, Option.EnableAutoExposure) == 1.0f;
            }

            set
            {
                CheckOptionSupported(Option.EnableAutoExposure, nameof(AutoExposureColor), SensorNames.Color);
                SetOption(SensorNames.Color, Option.EnableAutoExposure, value ? 1.0f : 0.0f);
            }
        }
        #endregion

        #region Auto Exposure Priority (Color)
        /// <summary>
        /// Limit exposure time when auto-exposure is ON to preserve constant fps rate
        /// </summary>
        [Description("Auto Exposure Priority (Color Sensor)", "Limit exposure time when auto-exposure is ON to preserve constant fps rate")]
        [AccessState(readableWhen: ConnectionStates.Connected, writeableWhen: ConnectionStates.Connected)]
        public bool AutoExposurePriorityColor
        {
            get
            {
                CheckOptionSupported(Option.AutoExposurePriority, nameof(AutoExposurePriorityColor), SensorNames.Color);
                return GetOption(SensorNames.Color, Option.AutoExposurePriority) == 1.0f;
            }

            set
            {
                CheckOptionSupported(Option.AutoExposurePriority, nameof(AutoExposurePriorityColor), SensorNames.Color);
                SetOption(SensorNames.Color, Option.AutoExposurePriority, value ? 1.0f : 0.0f);
            }
        }
        #endregion

        #region Exposure (Depth)
        /// <summary>
        /// Controls exposure time of depth camera. Setting any value will disable auto exposure
        /// </summary>
        [Description("Exposure (Depth Sensor)", "Controls exposure time of depth camera. Setting any value will disable auto exposure")]
        [AccessState(readableWhen: ConnectionStates.Connected, writeableWhen: ConnectionStates.Connected)]
        [Range(nameof(ExposureDepthRange))]
        public int ExposureDepth
        {
            get
            {
                CheckOptionSupported(Option.Exposure, nameof(ExposureDepth), SensorNames.Stereo);
                return (int)GetOption(SensorNames.Stereo, Option.Exposure);
            }

            set
            {
                CheckOptionSupported(Option.Exposure, nameof(ExposureDepth), SensorNames.Stereo);
                var option = QueryOption(Option.Exposure, SensorNames.Stereo);

                // step size for depth exposure is 20
                float adjusted_value = AdjustValue(option.Min, option.Max, value, option.Step);
                CheckRangeValid<int>(ExposureDepthRange, value, (int)adjusted_value, nameof(ExposureDepth), true);
                SetOption(SensorNames.Stereo, Option.Exposure, adjusted_value);
            }
        }

        public Range<int> ExposureDepthRange
        {
            get
            {
                Range<int> res = new Range<int>(0, 0);

                if (IsConnected)
                {
                    var option = QueryOption(Option.Exposure, SensorNames.Stereo);
                    res = new Range<int>((int)option.Min, (int)option.Max);
                }
                return res;
            }
        }
        #endregion

        #region Auto Exposure (Depth)
        /// <summary>
        /// Enable / disable depth image auto-exposure
        /// </summary>
        [Description("Auto Exposure (Depth Sensor)", "Enable / disable depth image auto-exposure")]
        [AccessState(readableWhen: ConnectionStates.Connected, writeableWhen: ConnectionStates.Connected)]
        public bool AutoExposureDepth
        {
            get
            {
                CheckOptionSupported(Option.EnableAutoExposure, nameof(AutoExposureDepth), SensorNames.Stereo);
                return GetOption(SensorNames.Stereo, Option.EnableAutoExposure) == 1.0f;
            }

            set
            {
                CheckOptionSupported(Option.EnableAutoExposure, nameof(AutoExposureDepth), SensorNames.Stereo);
                SetOption(SensorNames.Stereo, Option.EnableAutoExposure, value ? 1.0f : 0.0f);
            }
        }
        #endregion

        #region Gain (Color)
        /// <summary>
        /// Color image gain
        /// </summary>
        [Description("Gain (Color Sensor)", "Color image gain")]
        [AccessState(readableWhen: ConnectionStates.Connected, writeableWhen: ConnectionStates.Connected)]
        [Range(nameof(GainColorRange))]
        public int GainColor
        {
            get
            {
                CheckOptionSupported(Option.Gain, nameof(GainColor), SensorNames.Color);
                return (int)GetOption(SensorNames.Color, Option.Gain);
            }

            set
            {
                CheckOptionSupported(Option.Gain, nameof(GainColor), SensorNames.Color);
                CheckRangeValid<int>(GainColorRange, value, 0, nameof(GainColor));
                SetOption(SensorNames.Color, Option.Gain, (float)value);
            }
        }

        public Range<int> GainColorRange
        {
            get
            {
                Range<int> res = new Range<int>(0, 0);

                if (IsConnected)
                {
                    var option = QueryOption(Option.Gain, SensorNames.Color);
                    res = new Range<int>((int)option.Min, (int)option.Max);
                }
                return res;
            }
        }
        #endregion

        #region Gain (Depth)
        /// <summary>
        /// Depth image gain
        /// </summary>
        [Description("Gain (Depth Sensor)", "Depth image gain")]
        [AccessState(readableWhen: ConnectionStates.Connected, writeableWhen: ConnectionStates.Connected)]
        [Range(nameof(GainDepthRange))]
        public int GainDepth
        {
            get
            {
                CheckOptionSupported(Option.Gain, nameof(GainDepth), SensorNames.Stereo);
                return (int)GetOption(SensorNames.Stereo, Option.Gain);
            }

            set
            {
                CheckOptionSupported(Option.Gain, nameof(GainDepth), SensorNames.Stereo);
                CheckRangeValid<int>(GainDepthRange, value, 0, nameof(GainDepth));
                SetOption(SensorNames.Stereo, Option.Gain, (float)value);
            }
        }

        public Range<int> GainDepthRange
        {
            get
            {
                Range<int> res = new Range<int>(0, 0);

                if (IsConnected)
                {
                    var option = QueryOption(Option.Gain, SensorNames.Stereo);
                    res = new Range<int>((int)option.Min, (int)option.Max);
                }
                return res;
            }
        }
        #endregion

        #region Gamma
        /// <summary>
        /// Color image Gamma
        /// </summary>
        [Description("Gamma", "Color image gamma")]
        [AccessState(readableWhen: ConnectionStates.Connected, writeableWhen: ConnectionStates.Connected)]
        [Range(nameof(GammaRange))]
        public int Gamma
        {
            get
            {
                CheckOptionSupported(Option.Gamma, nameof(Gamma), SensorNames.Color);
                return (int)GetOption(SensorNames.Color, Option.Gamma);
            }

            set
            {
                CheckOptionSupported(Option.Gamma, nameof(Gamma), SensorNames.Color);
                CheckRangeValid<int>(GammaRange, value, 0, nameof(Gamma));
                SetOption(SensorNames.Color, Option.Gamma, (float)value);
            }
        }

        public Range<int> GammaRange
        {
            get
            {
                Range<int> res = new Range<int>(0, 0);

                if (IsConnected)
                {
                    var option = QueryOption(Option.Gamma, SensorNames.Color);
                    res = new Range<int>((int)option.Min, (int)option.Max);
                }
                return res;
            }
        }
        #endregion

        #region Hue
        /// <summary>
        /// Color image Hue
        /// </summary>
        [Description("Hue", "Color image hue")]
        [AccessState(readableWhen: ConnectionStates.Connected, writeableWhen: ConnectionStates.Connected)]
        [Range(nameof(HueRange))]
        public int Hue
        {
            get
            {
                CheckOptionSupported(Option.Hue, nameof(Hue), SensorNames.Color);
                return (int)GetOption(SensorNames.Color, Option.Hue);
            }

            set
            {
                CheckOptionSupported(Option.Hue, nameof(Hue), SensorNames.Color);
                CheckRangeValid<int>(HueRange, value, 0, nameof(Hue));
                SetOption(SensorNames.Color, Option.Hue, (float)value);
            }
        }

        public Range<int> HueRange
        {
            get
            {
                Range<int> res = new Range<int>(0, 0);

                if (IsConnected)
                {
                    var option = QueryOption(Option.Hue, SensorNames.Color);
                    res = new Range<int>((int)option.Min, (int)option.Max);
                }
                return res;
            }
        }
        #endregion

        #region Saturation
        /// <summary>
        /// Color image Saturation
        /// </summary>
        [Description("Saturation", "Color image Saturation")]
        [AccessState(readableWhen: ConnectionStates.Connected, writeableWhen: ConnectionStates.Connected)]
        [Range(nameof(SaturationRange))]
        public int Saturation
        {
            get
            {
                CheckOptionSupported(Option.Saturation, nameof(Saturation), SensorNames.Color);
                return (int)GetOption(SensorNames.Color, Option.Saturation);
            }

            set
            {
                CheckOptionSupported(Option.Saturation, nameof(Saturation), SensorNames.Color);
                CheckRangeValid<int>(SaturationRange, value, 0, nameof(Saturation));
                SetOption(SensorNames.Color, Option.Saturation, (float)value);
            }
        }

        public Range<int> SaturationRange
        {
            get
            {
                Range<int> res = new Range<int>(0, 0);

                if (IsConnected)
                {
                    var option = QueryOption(Option.Saturation, SensorNames.Color);
                    res = new Range<int>((int)option.Min, (int)option.Max);
                }
                return res;
            }
        }
        #endregion

        #region Sharpness
        /// <summary>
        /// Color image Sharpness
        /// </summary>
        [Description("Sharpness", "Color image Sharpness")]
        [AccessState(readableWhen: ConnectionStates.Connected, writeableWhen: ConnectionStates.Connected)]
        [Range(nameof(SharpnessRange))]
        public int Sharpness
        {
            get
            {
                CheckOptionSupported(Option.Sharpness, nameof(Sharpness), SensorNames.Color);
                return (int)GetOption(SensorNames.Color, Option.Sharpness);
            }

            set
            {
                CheckOptionSupported(Option.Sharpness, nameof(Sharpness), SensorNames.Color);
                CheckRangeValid<int>(SharpnessRange, value, 0, nameof(Sharpness));
                SetOption(SensorNames.Color, Option.Sharpness, (float)value);
            }
        }

        public Range<int> SharpnessRange
        {
            get
            {
                Range<int> res = new Range<int>(0, 0);

                if (IsConnected)
                {
                    var option = QueryOption(Option.Sharpness, SensorNames.Color);
                    res = new Range<int>((int)option.Min, (int)option.Max);
                }
                return res;
            }
        }
        #endregion

        #region White Balance
        /// <summary>
        /// Controls white balance of color image. Setting any value will disable auto white balance
        /// </summary>
        [Description("White Balance", "Controls white balance of color image. Setting any value will disable auto white balance.")]
        [AccessState(readableWhen: ConnectionStates.Connected, writeableWhen: ConnectionStates.Connected)]
        [Range(nameof(WhiteBalanceRange))]
        public int WhiteBalance
        {
            get
            {
                CheckOptionSupported(Option.WhiteBalance, nameof(WhiteBalance), SensorNames.Color);
                return (int)GetOption(SensorNames.Color, Option.WhiteBalance);
            }

            set
            {
                CheckOptionSupported(Option.WhiteBalance, nameof(WhiteBalance), SensorNames.Color);
                var option = QueryOption(Option.WhiteBalance, SensorNames.Color);


                // step size for depth white balance is 10
                float adjusted_value = AdjustValue(option.Min, option.Max, value, option.Step);
                CheckRangeValid<int>(WhiteBalanceRange, value, (int)adjusted_value, nameof(WhiteBalance), true);

                SetOption(SensorNames.Color, Option.WhiteBalance, adjusted_value);
            }
        }

        public Range<int> WhiteBalanceRange
        {
            get
            {
                Range<int> res = new Range<int>(0, 0);

                if (IsConnected)
                {
                    var option = QueryOption(Option.WhiteBalance, SensorNames.Color);
                    res = new Range<int>((int)option.Min, (int)option.Max);
                }
                return res;
            }
        }
        #endregion

        #region Auto White Balance
        /// <summary>
        /// Enable / disable auto-white-balance
        /// </summary>
        [Description("Auto White Balance", "Enable / disable auto-white-balance")]
        [AccessState(readableWhen: ConnectionStates.Connected, writeableWhen: ConnectionStates.Connected)]
        public bool AutoWhiteBalance
        {
            get
            {
                CheckOptionSupported(Option.EnableAutoWhiteBalance, nameof(AutoWhiteBalance), SensorNames.Color);
                return GetOption(SensorNames.Color, Option.EnableAutoWhiteBalance) == 1.0f;
            }

            set
            {
                CheckOptionSupported(Option.EnableAutoWhiteBalance, nameof(AutoWhiteBalance), SensorNames.Color);
                SetOption(SensorNames.Color, Option.EnableAutoWhiteBalance, value ? 1.0f : 0.0f);
            }
        }
        #endregion

        #region Laser Power
        /// <summary>
        /// Manual laser power in mw. applicable only when laser power mode is set to Manual
        /// </summary>
        [Description("Laser Power", "Manual laser power in mw. applicable only when laser power mode is set to Manual")]
        [AccessState(readableWhen: ConnectionStates.Connected, writeableWhen: ConnectionStates.Connected)]
        [Unit("mW")]
        [Range(nameof(LaserPowerRange))]
        public int LaserPower
        {
            get
            {
                CheckOptionSupported(Option.LaserPower, nameof(LaserPower), SensorNames.Stereo);
                return (int)GetOption(SensorNames.Stereo, Option.LaserPower);
            }

            set
            {
                CheckOptionSupported(Option.LaserPower, nameof(LaserPower), SensorNames.Stereo);
                var option = QueryOption(Option.LaserPower, SensorNames.Stereo);

                // step size for depth laser power is 30
                float adjusted_value = AdjustValue(option.Min, option.Max, value, option.Step);
                CheckRangeValid<int>(LaserPowerRange, value, (int)adjusted_value, nameof(LaserPower), true);
                SetOption(SensorNames.Stereo, Option.LaserPower, adjusted_value);
            }
        }

        public Range<int> LaserPowerRange
        {
            get
            {
                Range<int> res = new Range<int>(0, 0);

                if (IsConnected)
                {
                    var option = QueryOption(Option.LaserPower, SensorNames.Stereo);
                    res = new Range<int>((int)option.Min, (int)option.Max);
                }
                return res;
            }
        }
        #endregion

        #region Laser Emitter Mode
        /// <summary>
        /// Power of the DS5 projector
        /// </summary>
        [Description("Laser Mode", "Power of the DS5 projector")]
        [AccessState(readableWhen: ConnectionStates.Connected, writeableWhen: ConnectionStates.Connected)]
        [AllowedValueList(typeof(EmitterMode))]
        public EmitterMode LaserMode
        {
            get
            {
                CheckOptionSupported(Option.EmitterEnabled, nameof(LaserMode), SensorNames.Stereo);
                return (EmitterMode)GetOption(SensorNames.Stereo, Option.EmitterEnabled);
            }

            set
            {
                CheckOptionSupported(Option.EmitterEnabled, nameof(LaserMode), SensorNames.Stereo);
                SetOption(SensorNames.Stereo, Option.EmitterEnabled, (float)value);
            }
        }
        #endregion

        #region Frame Queue Size (Color)
        /// <summary>
        /// Max number of frames you can hold at a given time. Increasing this number will reduce frame drops but increase latency, and vice versa
        /// </summary>
        [Description("Frame Queue Size (Color Sensor)",
            "Max number of frames you can hold at a given time.Increasing this number will reduce frame drops but increase latency, and vice versa")]
        [AccessState(readableWhen: ConnectionStates.Connected, writeableWhen: ConnectionStates.Connected)]
        [Range(nameof(FrameQueueSizeColorRange))]
        public int FrameQueueSizeColor
        {
            get
            {
                CheckOptionSupported(Option.FramesQueueSize, nameof(FrameQueueSizeColor), SensorNames.Color);
                return (int)GetOption(SensorNames.Color, Option.FramesQueueSize);
            }

            set
            {
                CheckOptionSupported(Option.FramesQueueSize, nameof(FrameQueueSizeColor), SensorNames.Color);
                CheckRangeValid<int>(FrameQueueSizeColorRange, value, 0, nameof(FrameQueueSizeColor));
                SetOption(SensorNames.Color, Option.FramesQueueSize, (float)value);
            }
        }

        public Range<int> FrameQueueSizeColorRange
        {
            get
            {
                Range<int> res = new Range<int>(0, 0);

                if (IsConnected)
                {
                    var option = QueryOption(Option.FramesQueueSize, SensorNames.Color);
                    res = new Range<int>((int)option.Min, (int)option.Max);
                }
                return res;
            }
        }
        #endregion

        #region Frame Queue Size (Depth)
        /// <summary>
        /// Max number of frames you can hold at a given time. Increasing this number will reduce frame drops but increase latency, and vice versa
        /// </summary>
        [Description("Frame Queue Size (DepthSensor)",
            "Max number of frames you can hold at a given time. Increasing this number will reduce frame drops but increase latency, and vice versa")]
        [AccessState(readableWhen: ConnectionStates.Connected, writeableWhen: ConnectionStates.Connected)]
        [Range(nameof(FrameQueueSizeDepthRange))]
        public int FrameQueueSizeDepth
        {
            get
            {
                CheckOptionSupported(Option.FramesQueueSize, nameof(FrameQueueSizeDepth), SensorNames.Stereo);
                return (int)GetOption(SensorNames.Stereo, Option.FramesQueueSize);
            }

            set
            {
                CheckOptionSupported(Option.FramesQueueSize, nameof(FrameQueueSizeDepth), SensorNames.Stereo);
                CheckRangeValid<int>(FrameQueueSizeDepthRange, value, 0, nameof(FrameQueueSizeDepth));
                SetOption(SensorNames.Stereo, Option.FramesQueueSize, (float)value);
            }
        }

        public Range<int> FrameQueueSizeDepthRange
        {
            get
            {
                Range<int> res = new Range<int>(0, 0);

                if (this.IsConnected)
                {
                    var option = QueryOption(Option.FramesQueueSize, SensorNames.Stereo);
                    res = new Range<int>((int)option.Min, (int)option.Max);
                }
                return res;
            }
        }
        #endregion

        #region Power Frequency Mode
        /// <summary>
        /// Power Line Frequency control for anti-flickering Off/50Hz/60Hz/Auto
        /// </summary>
        [Description("Power Frequency Mode", "Power Line Frequency control for anti-flickering")]
        [AccessState(readableWhen: ConnectionStates.Connected, writeableWhen: ConnectionStates.Connected)]
        [AllowedValueList(typeof(PowerLineMode))]
        public PowerLineMode PowerFrequencyMode
        {
            get
            {
                CheckOptionSupported(Option.PowerLineFrequency, nameof(PowerFrequencyMode), SensorNames.Color);
                return (PowerLineMode)GetOption(SensorNames.Color, Option.PowerLineFrequency);
            }

            set
            {
                CheckOptionSupported(Option.PowerLineFrequency, nameof(PowerFrequencyMode), SensorNames.Color);
                SetOption(SensorNames.Color, Option.PowerLineFrequency, (float)value);
            }
        }
        #endregion

        #region ASIC Temperature
        /// <summary>
        /// Current Asic Temperature
        /// </summary>
        [Description("Asic Temperature", "Current Asic Temperature")]
        [AccessState(readableWhen: ConnectionStates.Connected)]
        [Unit(Unit.DegreeCelsius)]
        public float ASICTemp
        {
            get
            {
                // Workaround: open and start up depthsensor
                CheckOptionSupported(Option.AsicTemperature, nameof(ASICTemp), SensorNames.Stereo);
                float temp = GetOption(SensorNames.Stereo, Option.AsicTemperature);
                return temp;
            }
        }
        #endregion

        #region Error Polling
        /// <summary>
        /// Enable / disable polling of camera internal errors
        /// </summary>
        [Description("Error Polling", "Enable / disable polling of camera internal errors")]
        [AccessState(readableWhen: ConnectionStates.Connected, writeableWhen: ConnectionStates.Connected)]
        public bool EnableErrorPolling
        {
            get
            {
                CheckOptionSupported(Option.ErrorPollingEnabled, nameof(EnableErrorPolling), SensorNames.Stereo);
                return GetOption(SensorNames.Stereo, Option.ErrorPollingEnabled) == 1.0f;
            }

            set
            {
                CheckOptionSupported(Option.ErrorPollingEnabled, nameof(EnableErrorPolling), SensorNames.Stereo);
                SetOption(SensorNames.Stereo, Option.ErrorPollingEnabled, value ? 1.0f : 0.0f);
            }
        }
        #endregion

        #region Projector Temperature
        /// <summary>
        /// Current Projector Temperature in °C
        /// </summary>
        [Description("Projector Temperature", "Current Projector Temperature in °C")]
        [AccessState(readableWhen: ConnectionStates.Connected)]
        [Unit(Unit.DegreeCelsius)]
        public float ProjectorTemp
        {
            get
            {
                CheckOptionSupported(Option.ProjectorTemperature, nameof(ProjectorTemp), SensorNames.Stereo);
                return GetOption(SensorNames.Stereo, Option.ProjectorTemperature);
            }
        }
        #endregion

        #region Output Trigger
        /// <summary>
        /// Enable / disable trigger to be outputed from the camera to any external device on every depth frame
        /// </summary>
        [Description("Output Trigger", "Enable / disable trigger to be outputed from the camera to any external device on every depth frame")]
        [AccessState(readableWhen: ConnectionStates.Connected, writeableWhen: ConnectionStates.Connected)]
        public bool OutputTrigger
        {
            get
            {
                CheckOptionSupported(Option.OutputTriggerEnabled, nameof(OutputTrigger), SensorNames.Stereo);
                return GetOption(SensorNames.Stereo, Option.OutputTriggerEnabled) == 1.0f;
            }

            set
            {
                CheckOptionSupported(Option.OutputTriggerEnabled, nameof(OutputTrigger), SensorNames.Stereo);
                SetOption(SensorNames.Stereo, Option.OutputTriggerEnabled, value ? 1.0f : 0.0f);
            }
        }
        #endregion

        #region Depth Units
        /// <summary>
        /// Number of meters represented by a single depth unit
        /// </summary>
        [Description("Depth Units", "Number of meters represented by a single depth unit")]
        [AccessState(readableWhen: ConnectionStates.Connected, writeableWhen: ConnectionStates.Connected)]
        [Unit(Unit.Meter)]
        [Range(nameof(DepthUnitsRange))]
        public float DepthUnits
        {
            get
            {
                CheckOptionSupported(Option.DepthUnits, nameof(DepthUnits), SensorNames.Stereo);
                return GetOption(SensorNames.Stereo, Option.DepthUnits);
            }

            set
            {
                CheckOptionSupported(Option.DepthUnits, nameof(DepthUnits), SensorNames.Stereo);
                CheckRangeValid<float>(DepthUnitsRange, value, 0f, nameof(DepthUnits));
                SetOption(SensorNames.Stereo, Option.DepthUnits, value);
            }
        }

        public Range<float> DepthUnitsRange
        {
            get
            {
                Range<float> res = new Range<float>(0, 0);

                if (IsConnected)
                {
                    var option = QueryOption(Option.DepthUnits, SensorNames.Stereo);
                    res = new Range<float>(option.Min, option.Max);
                }
                return res;
            }
        }
        #endregion

        private AdvancedMode.Preset _preset = AdvancedMode.Preset.UNKNOWN;

        [Description("Config Preset", "Visual Preset")]
        [AccessState(
            readableWhen: ConnectionStates.Connected | ConnectionStates.Disconnected,
            writeableWhen: ConnectionStates.Connected)]
        [AllowedValueList(typeof(AdvancedMode.Preset))]
        public AdvancedMode.Preset ConfigPreset
        {
            get => _preset;
            set
            {
                if (value == AdvancedMode.Preset.UNKNOWN)
                    return;
                LoadCustomConfigInternal(AdvancedMode.GetPreset(value));
                _preset = value;
            }
        }

<<<<<<< HEAD
=======
        ListParamDesc<AdvancedMode.Preset> ConfigPresetDesc
        {
            get
            {
                ListParamDesc<AdvancedMode.Preset> res = new ListParamDesc<AdvancedMode.Preset>(typeof(AdvancedMode.Preset))
                {
                    Description = "Visual Preset",
                    ReadableWhen = ParamDesc.ConnectionStates.Connected | ParamDesc.ConnectionStates.Disconnected,
                    WritableWhen = ParamDesc.ConnectionStates.Connected
                };
                return res;
            }
        }

        private List<string> _configFile = new List<string>();
        public List<string> ConfigFile
        {
            get => _configFile;
            set
            {
                if(value != _configFile)
                {
                    _configFile = value;
                    string json = System.IO.File.ReadAllText(value[0]);
                    LoadCustomConfigInternal(json);
                }
            }
        }

        MultiFileParamDesc ConfigFileDesc
        {
            get
            {
                MultiFileParamDesc res = new MultiFileParamDesc()
                {
                    Description = "Custom Config File",
                    ReadableWhen = ParamDesc.ConnectionStates.Connected | ParamDesc.ConnectionStates.Disconnected,
                    WritableWhen = ParamDesc.ConnectionStates.Connected,
                };
                return res;
            }
        }

>>>>>>> 9f7ad479
        #endregion

        #region IDisposable
        public void Dispose()
        {
            Dispose(true);
            GC.SuppressFinalize(this);
        }

        protected virtual void Dispose(bool disposing)
        {
            if (_disposed)
                return;

            if (IsConnected)
                DisconnectImpl();

            if (disposing)
            {
                // dispose managed resources
                _config.Dispose();
                _pipeline.Dispose();
                _context.Dispose();
            }

            _disposed = true;
        }
        #endregion

        #region Constructor
        public RealSense2()
            : base(modelName: "RealSense2")
        {
            _context = new Context();
            _pipeline = new Pipeline(_context);
            _config = new Config();

            _config.DisableAllStreams();
        }

        ~RealSense2()
        {
            Dispose(false);
        }
        #endregion

        #region MetriCam2 Camera Interface Methods

        protected override void LoadAllAvailableChannels()
        {
            ChannelRegistry cr = ChannelRegistry.Instance;
            Channels.Clear();

            Channels.Add(cr.RegisterChannel(ChannelNames.ZImage));
            Channels.Add(cr.RegisterChannel(ChannelNames.Distance));
            Channels.Add(cr.RegisterChannel(ChannelNames.Color));

            Channels.Add(cr.RegisterCustomChannel(ChannelNames.Left, typeof(FloatCameraImage)));
            Channels.Add(cr.RegisterCustomChannel(ChannelNames.Right, typeof(FloatCameraImage)));
        }


        protected override void ConnectImpl()
        {
            bool haveSerial = !string.IsNullOrWhiteSpace(SerialNumber);

            if (haveSerial)
                _config.EnableDevice(SerialNumber);

            if (ActiveChannels.Count == 0)
            {
                AddToActiveChannels(ChannelNames.Color);
                AddToActiveChannels(ChannelNames.ZImage);
            }

            StartPipeline();
            Model = RealSenseDevice.Info[CameraInfo.Name];

            if (!haveSerial)
                this.SerialNumber = RealSenseDevice.Info[CameraInfo.SerialNumber];

            AdvancedDevice adev = AdvancedDevice.FromDevice(RealSenseDevice);

            if (!adev.AdvancedModeEnabled)
                adev.AdvancedModeEnabled = true;

            _depthScale = GetDepthScale();
        }

        private void StopPipeline()
        {
            if (_pipelineRunning)
            {
                _pipelineProfile = null;
                _pipelineRunning = false;
                _pipeline.Stop();
            }
        }

        private void StartPipeline()
        {
            CheckConfig();

            if (!_pipelineRunning)
            {
                _pipelineProfile = _pipeline.Start(_config);
                _pipelineRunning = true;
            }
        }

        private void CheckConfig()
        {
            if (!_config.CanResolve(_pipeline))
            {
                string msg = $"{Name}: current combination of settings is not supported";
                log.Error(msg);
                throw new SettingsCombinationNotSupportedException(msg);
            }
        }

        protected override void DisconnectImpl()
        {
            try
            {
                StopPipeline();
            }
            catch (Exception e)
            {
                log.Warn(e.Message);
            }
        }

        protected override void UpdateImpl()
        {
            bool getColor = IsChannelActive(ChannelNames.Color);
            bool getDepth = IsChannelActive(ChannelNames.ZImage);
            bool getLeft = IsChannelActive(ChannelNames.Left);
            bool getRight = IsChannelActive(ChannelNames.Right);
            bool haveColor = false;
            bool haveDepth = false;
            bool haveLeft = false;
            bool haveRight = false;

            DisposeCurrentFrames();

            // check if there is a undelivered frameset available for grabs
            if (_pipeline.PollForFrames(out FrameSet data))
            {
                ExtractFrameSetData(data, getColor, getDepth, getLeft, getRight, ref haveColor, ref haveDepth, ref haveLeft, ref haveRight);
                data.Dispose();
                CheckFrameSetComplete(getColor, getDepth, getLeft, getRight, haveColor, haveDepth, haveLeft, haveRight);
                return;
            }

            // otherwise wait until a new frameset is available
            data = _pipeline.WaitForFrames(5000);
            ExtractFrameSetData(data, getColor, getDepth, getLeft, getRight, ref haveColor, ref haveDepth, ref haveLeft, ref haveRight);
            data.Dispose();

            CheckFrameSetComplete(getColor, getDepth, getLeft, getRight, haveColor, haveDepth, haveLeft, haveRight);
        }

        private void DisposeCurrentFrames()
        {
            if (null != _currentColorFrame)
                _currentColorFrame.Dispose();
            if (null != _currentDepthFrame)
                _currentDepthFrame.Dispose();
            if (null != _currentLeftFrame)
                _currentLeftFrame.Dispose();
            if (null != _currentRightFrame)
                _currentRightFrame.Dispose();
        }

        private void CheckFrameSetComplete(bool getColor, bool getDepth, bool getLeft, bool getRight,
            bool haveColor, bool haveDepth, bool haveLeft, bool haveRight)
        {
            if (((getColor && haveColor) || !getColor)
                && ((getDepth && haveDepth) || !getDepth)
                && ((getLeft && haveLeft) || !getLeft)
                && ((getRight && haveRight) || !getRight))
            {
                return;
            }

            throw new ImageAcquisitionFailedException($"{Name}: not all requested frames are part of the retrieved FrameSet");
        }

        private void ExtractFrameSetData(FrameSet data, bool getColor, bool getDepth, bool getLeft, bool getRight,
            ref bool haveColor, ref bool haveDepth, ref bool haveLeft, ref bool haveRight)
        {
            _currentFrameTimestamp = DateTime.UtcNow.Ticks;

            // extract all frames
            foreach (VideoFrame vframe in data)
            {
                // what kind of frame did we get?
                StreamProfile profile = vframe.Profile;
                Stream stream = profile.Stream;


                switch (stream)
                {
                    case Stream.Color:
                        if (getColor)
                        {
                            _currentColorFrame = vframe;
                            haveColor = true;
                        }
                        break;
                    case Stream.Depth:
                        if (getDepth)
                        {
                            _currentDepthFrame = FilterFrame(vframe);
                            haveDepth = true;
                        }
                        break;
                    case Stream.Infrared:
                        int index = profile.Index;
                        if (index == 1)
                        {
                            if (getLeft)
                            {
                                _currentLeftFrame = vframe;
                                haveLeft = true;
                            }
                        }
                        else if (index == 2)
                        {
                            if (getRight)
                            {
                                _currentRightFrame = vframe;
                                haveRight = true;
                            }
                        }
                        break;
                }
            }
        }

        protected override CameraImage CalcChannelImpl(string channelName)
        {
            switch (channelName)
            {
                case ChannelNames.Color:
                    return CalcColor();

                case ChannelNames.ZImage:
                    return CalcZImage();

                case ChannelNames.Distance:
                    return CalcDistanceImage();

                case ChannelNames.Left:
                    return CalcIRImage(_currentLeftFrame);

                case ChannelNames.Right:
                    return CalcIRImage(_currentRightFrame);
            }

            log.Error("Unexpected ChannelName in CalcChannel().");
            return null;
        }

        protected override void ActivateChannelImpl(String channelName)
        {
            Stream stream = Stream.Any;
            Format format = Format.Any;
            int res_x = 640;
            int res_y = 480;
            int fps = 30;
            int index = -1;

            if (channelName == ChannelNames.Color)
            {
                stream = Stream.Color;
                format = Format.Rgb8;

                res_x = ColorResolution.X;
                res_y = ColorResolution.Y;
                fps = ColorFPS;
                index = -1;
            }
            else if (channelName == ChannelNames.ZImage
                || channelName == ChannelNames.Distance)
            {
                // Distance and ZImage channel access the same data from
                // the realsense2 device
                // so check if one of them was already active
                // and skip activating the DEPTH stream in that case

                if (channelName == ChannelNames.ZImage
                    && _activeChannels.Contains(ChannelNames.Distance))
                {
                    _activeChannels.Add(ChannelNames.ZImage);
                    return;
                }

                if (channelName == ChannelNames.Distance
                    && _activeChannels.Contains(ChannelNames.ZImage))
                {
                    _activeChannels.Add(ChannelNames.Distance);
                    return;
                }

                stream = Stream.Depth;
                format = Format.Z16;

                res_x = DepthResolution.X;
                res_y = DepthResolution.Y;
                fps = DepthFPS;
                index = -1;
            }
            else if (channelName == ChannelNames.Left)
            {
                stream = Stream.Infrared;
                format = Format.Y8;

                res_x = DepthResolution.X;
                res_y = DepthResolution.Y;
                fps = (int)DepthFPS;
                index = 1;
            }
            else if (channelName == ChannelNames.Right)
            {
                stream = Stream.Infrared;
                format = Format.Y8;

                res_x = DepthResolution.X;
                res_y = DepthResolution.Y;
                fps = DepthFPS;
                index = 2;
            }
            else
            {
                string msg = string.Format("{0}: Channel not supported {1}", Name, channelName);
                log.Error(msg);
                throw new InvalidOperationException(msg);
            }


            Action enableStream = () => { _config.EnableStream(stream, index, res_x, res_y, format, fps); };

            if (_pipelineRunning)
            {
                ExecuteWithStoppedPipeline(enableStream);
            }
            else
            {
                enableStream();
            }

            _activeChannels.Add(channelName);
        }

        protected override void DeactivateChannelImpl(String channelName)
        {
            Stream stream = Stream.Any;
            int index = -1;

            if (channelName == ChannelNames.Color)
            {
                stream = Stream.Color;
            }
            else if (channelName == ChannelNames.ZImage
                || channelName == ChannelNames.Distance)
            {
                // Distance and ZImage channel access the same data from
                // the realsense2 device
                // so check if one of them is still active
                // and skip deactivating the DEPTH stream in that case

                if (channelName == ChannelNames.ZImage
                    && _activeChannels.Contains(ChannelNames.Distance))
                {
                    _activeChannels.Remove(ChannelNames.ZImage);
                    return;
                }

                if (channelName == ChannelNames.Distance
                    && _activeChannels.Contains(ChannelNames.ZImage))
                {
                    _activeChannels.Remove(ChannelNames.Distance);
                    return;
                }

                stream = Stream.Depth;
            }
            else if (channelName == ChannelNames.Left)
            {
                stream = Stream.Infrared;
                index = 1;
            }
            else if (channelName == ChannelNames.Right)
            {
                stream = Stream.Infrared;
                index = 2;
            }


            Action disableStream = () => { _config.DisableStream(stream, index); };

            if (_pipelineRunning)
            {
                ExecuteWithStoppedPipeline(disableStream);
            }
            else
            {
                disableStream();
            }

            _activeChannels.Remove(channelName);
        }

        unsafe public override IProjectiveTransformation GetIntrinsics(string channelName)
        {
            VideoStreamProfile profile = GetProfileFromSensor(channelName) as VideoStreamProfile;
            Intrinsics intrinsics = profile.GetIntrinsics();

            if (intrinsics.model != Distortion.BrownConrady)
            {
                string msg = string.Format("{0}: intrinsics distrotion model {1} does not match Metrilus.Util", Name, intrinsics.model.ToString());
                log.Error(msg);
                throw new Exception(msg);
            }

            var projTrans = new ProjectiveTransformationZhang(
                intrinsics.width,
                intrinsics.height,
                intrinsics.fx,
                intrinsics.fy,
                intrinsics.ppx,
                intrinsics.ppy,
                intrinsics.coeffs[0],
                intrinsics.coeffs[1],
                intrinsics.coeffs[4],
                intrinsics.coeffs[2],
                intrinsics.coeffs[3]);

            return projTrans;
        }

        private VideoStreamProfile GetProfileFromSensor(string channelName)
        {
            string sensorName;
            Point2i refResolution;
            int refFPS;
            Stream streamType;
            int index = 0;

            switch (channelName)
            {
                case ChannelNames.Color:
                    sensorName = SensorNames.Color;
                    refResolution = ColorResolution;
                    refFPS = ColorFPS;
                    streamType = Stream.Color;
                    break;
                case ChannelNames.ZImage:
                case ChannelNames.Distance:
                    sensorName = SensorNames.Stereo;
                    streamType = Stream.Depth;
                    refResolution = DepthResolution;
                    refFPS = DepthFPS;
                    break;
                case ChannelNames.Left:
                    sensorName = SensorNames.Stereo;
                    streamType = Stream.Infrared;
                    refResolution = DepthResolution;
                    refFPS = DepthFPS;
                    index = 1;
                    break;
                case ChannelNames.Right:
                    sensorName = SensorNames.Stereo;
                    streamType = Stream.Infrared;
                    refResolution = DepthResolution;
                    refFPS = DepthFPS;
                    index = 2;
                    break;
                default:
                    string msg = string.Format("{0}: stream profile for channel {1} not available", Name, channelName);
                    log.Error(msg);
                    throw new ArgumentException(msg, nameof(channelName));
            }

            Sensor sensor = GetSensor(sensorName);

            return sensor.VideoStreamProfiles
                .Where(p => p.Stream == streamType)
                .Where(p => p.Framerate == refFPS)
                .Where(p => p.Width == refResolution.X && p.Height == refResolution.Y)
                .Where(p => p.Index == index)
                .First();
        }

        unsafe public override RigidBodyTransformation GetExtrinsics(string channelFromName, string channelToName)
        {
            VideoStreamProfile from = GetProfileFromSensor(channelFromName);
            VideoStreamProfile to = GetProfileFromSensor(channelToName);


            Extrinsics extrinsics = from.GetExtrinsicsTo(to);


            Point3f col1 = new Point3f(extrinsics.rotation[0], extrinsics.rotation[1], extrinsics.rotation[2]);
            Point3f col2 = new Point3f(extrinsics.rotation[3], extrinsics.rotation[4], extrinsics.rotation[5]);
            Point3f col3 = new Point3f(extrinsics.rotation[6], extrinsics.rotation[7], extrinsics.rotation[8]);
            RotationMatrix rot = new RotationMatrix(col1, col2, col3);

            Point3f trans = new Point3f(extrinsics.translation[0], extrinsics.translation[1], extrinsics.translation[2]);

            RigidBodyTransformation rbt = new RigidBodyTransformation(rot, trans);

            return rbt;
        }

        unsafe private FloatCameraImage CalcZImage()
        {
            int height = _currentDepthFrame.Height;
            int width = _currentDepthFrame.Width;

            FloatCameraImage depthData = new FloatCameraImage(width, height);
            depthData.TimeStamp = _currentFrameTimestamp;
            short* source = (short*)_currentDepthFrame.Data;

            for (int y = 0; y < height; y++)
            {
                short* sourceLine = source + y * width;
                for (int x = 0; x < width; x++)
                {
                    depthData[y, x] = (float)(_depthScale * (*sourceLine++));
                }
            }

            return depthData;
        }

        private FloatCameraImage CalcDistanceImage()
        {
            FloatCameraImage zImage = CalcZImage();
            ProjectiveTransformationZhang projTrans = GetIntrinsics(ChannelNames.ZImage) as ProjectiveTransformationZhang;
            Point3fCameraImage p3fImage = projTrans.ZImageToWorld(zImage);
            return p3fImage.ToFloatCameraImage();
        }

        unsafe private FloatCameraImage CalcIRImage(VideoFrame frame)
        {
            int height = frame.Height;
            int width = frame.Width;

            FloatCameraImage IRData = new FloatCameraImage(width, height);
            IRData.TimeStamp = _currentFrameTimestamp;
            byte* source = (byte*)frame.Data;

            for (int y = 0; y < height; y++)
            {
                byte* sourceLine = source + y * width;
                for (int x = 0; x < width; x++)
                {
                    IRData[y, x] = (float)(*sourceLine++);
                }
            }

            return IRData;
        }

        unsafe private ColorCameraImage CalcColor()
        {
            int height = _currentColorFrame.Height;
            int width = _currentColorFrame.Width;

            Bitmap bitmap = new Bitmap(width, height, PixelFormat.Format24bppRgb);
            Rectangle imageRect = new Rectangle(0, 0, width, height);
            BitmapData bmpData = bitmap.LockBits(imageRect, ImageLockMode.WriteOnly, bitmap.PixelFormat);

            byte* source = (byte*)_currentColorFrame.Data;
            byte* target = (byte*)(void*)bmpData.Scan0;
            for (int y = 0; y < height; y++)
            {
                byte* sourceLine = source + y * width * 3;
                for (int x = 0; x < width; x++)
                {
                    target[2] = *sourceLine++;
                    target[1] = *sourceLine++;
                    target[0] = *sourceLine++;
                    target += 3;
                }
            }

            bitmap.UnlockBits(bmpData);
            ColorCameraImage image = new ColorCameraImage(bitmap);
            image.TimeStamp = _currentFrameTimestamp;

            return image;
        }

        #endregion

        #region advanced config
        public void LoadCustomConfig(string json)
        {
            LoadCustomConfigInternal(json);
            _preset = AdvancedMode.Preset.UNKNOWN;
        }

        private void LoadCustomConfigInternal(string json)
        {
            AdvancedDevice adev = AdvancedDevice.FromDevice(RealSenseDevice);
            adev.JsonConfiguration = json;
            _depthScale = GetDepthScale();
        }
        #endregion

        #region private helpers
        private void ExecuteWithStoppedPipeline(Action doStuff)
        {
            bool running = _pipelineRunning;

            StopPipeline();

            doStuff();

            if (running)
            {
                StartPipeline();
            }
        }

        private void CheckOptionSupported(Option option, string optionName, string sensorName)
        {
            if (!IsConnected)
            {
                throw new InvalidOperationException(string.Format("The property '{0}' can only be read or written when the camera is connected!", optionName));
            }
            if (!GetSensor(sensorName).Options[option].Supported)
            {
                throw new NotSupportedException(string.Format("Option '{0}' is not supported by the {1} sensor of this camera.", optionName, sensorName));
            }
        }

        private float GetOption(string sensorName, Option option)
        {
            return GetSensor(sensorName).Options[option].Value;
        }

        private void SetOption(string sensorName, Option option, float value)
        {
            GetSensor(sensorName).Options[option].Value = value;
        }

        private void CheckRangeValid<T>(Range<T> range, T value, T adjustedValue, string optionName, bool adjusted = false) where T : IComparable, IConvertible
        {
            if (range.IsValid(value))
            {
                return;
            }

            if (adjusted)
            {
                throw new ArgumentOutOfRangeException(string.Format("Value {0} for '{1}' is outside of the range between {2} and {3}", value, optionName, range.Minimum, range.Maximum));
            }
            else
            {
                throw new ArgumentOutOfRangeException(string.Format("Value {0} (adjusted to {1} to match stepsize) for '{2}' is outside of the range between {3} and {4}", value, adjustedValue, optionName, range.Minimum, range.Maximum));
            }
        }

        private Sensor.CameraOption QueryOption(Option option, string sensorName)
        {
            Sensor.CameraOption cop = GetSensor(sensorName).Options[option];
            return cop;
        }

        private float AdjustValue(float min, float max, float value, float step)
        {
            float adjusted_value = value;
            float rounding = (value - min) % step;
            adjusted_value -= rounding;

            if (rounding > step / 2)
                adjusted_value += step;

            if (adjusted_value > max)
                adjusted_value -= step;
            if (adjusted_value < min)
                adjusted_value += step;

            return adjusted_value;
        }

        private Sensor GetSensor(string sensorName)
        {
            foreach (Sensor sensor in RealSenseDevice.Sensors)
            {
                if (sensor.Info[CameraInfo.Name] == sensorName)
                {
                    return sensor;
                }
            }

            throw new ArgumentException(string.Format("Sensor with name '{0}' could not be found", sensorName));
        }

        private List<Point2i> GetSupportedResolutions(string sensorName)
        {
            return GetSensor(sensorName).VideoStreamProfiles.Select(p => new Point2i(p.Width, p.Height)).Distinct().ToList();
        }

        private List<int> GetSupportedFramerates(string sensorName)
        {
            return GetSensor(sensorName).StreamProfiles.Select(p => p.Framerate).Distinct().ToList();
        }

        private float GetDepthScale()
        {
            return GetSensor(SensorNames.Stereo).DepthScale;
        }
        private void TryChangeSetting<T>(ref T property, T newValue, string[] channelNames)
        {
            T oldValue = property;
            bool wasRunning = _pipelineRunning;

            try
            {
                StopPipeline();
                DeactivateChannels(channelNames);
                property = newValue;
                ActivateChannels(channelNames);
                CheckConfig();
            }
            catch (SettingsCombinationNotSupportedException)
            {
                DeactivateChannels(channelNames);
                property = oldValue;
                ActivateChannels(channelNames);
                throw;
            }
            finally
            {
                if (wasRunning)
                {
                    StartPipeline();
                }
            }
        }

        private void ActivateChannels(string[] channelNames)
        {
            foreach (string channel in channelNames)
            {
                if (IsChannelActive(channel))
                {
                    ActivateChannelImpl(channel);
                }
            }
        }

        private void DeactivateChannels(string[] channelNames)
        {
            foreach (string channel in channelNames)
            {
                if (IsChannelActive(channel))
                {
                    DeactivateChannelImpl(channel);
                }
            }
        }
    #endregion
    }
}
<|MERGE_RESOLUTION|>--- conflicted
+++ resolved
@@ -33,11 +33,8 @@
         private bool _disposed = false;
         private bool _pipelineRunning = false;
         private float _depthScale = 1.0f;
-<<<<<<< HEAD
-        #endregion
-=======
         private HashSet<string> _activeChannels = new HashSet<string>();
->>>>>>> 9f7ad479
+        #endregion
 
         #region Filter
         public class Filter
@@ -1219,22 +1216,6 @@
             }
         }
 
-<<<<<<< HEAD
-=======
-        ListParamDesc<AdvancedMode.Preset> ConfigPresetDesc
-        {
-            get
-            {
-                ListParamDesc<AdvancedMode.Preset> res = new ListParamDesc<AdvancedMode.Preset>(typeof(AdvancedMode.Preset))
-                {
-                    Description = "Visual Preset",
-                    ReadableWhen = ParamDesc.ConnectionStates.Connected | ParamDesc.ConnectionStates.Disconnected,
-                    WritableWhen = ParamDesc.ConnectionStates.Connected
-                };
-                return res;
-            }
-        }
-
         private List<string> _configFile = new List<string>();
         public List<string> ConfigFile
         {
@@ -1249,22 +1230,6 @@
                 }
             }
         }
-
-        MultiFileParamDesc ConfigFileDesc
-        {
-            get
-            {
-                MultiFileParamDesc res = new MultiFileParamDesc()
-                {
-                    Description = "Custom Config File",
-                    ReadableWhen = ParamDesc.ConnectionStates.Connected | ParamDesc.ConnectionStates.Disconnected,
-                    WritableWhen = ParamDesc.ConnectionStates.Connected,
-                };
-                return res;
-            }
-        }
-
->>>>>>> 9f7ad479
         #endregion
 
         #region IDisposable
