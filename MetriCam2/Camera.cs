--- conflicted
+++ resolved
@@ -48,858 +48,6 @@
         public delegate void ConnectionHandler(Camera sender);
         #endregion
 
-<<<<<<< HEAD
-=======
-        #region Parameter Descriptor Types
-        /// <summary>
-        /// Basic parameter descriptor.
-        /// </summary>
-        /// <seealso cref="ParamDesc&lt;T&gt;"/>
-        /// <seealso cref="ListParamDesc&lt;T&gt;"/>
-        /// <seealso cref="RangeParamDesc&lt;T&gt;"/>
-        /// <seealso cref="GetParameter"/>
-        /// <seealso cref="GetParameters"/>
-        /// <seealso cref="SetParameter"/>
-        /// <seealso cref="SetParameters"/>
-        public abstract class ParamDesc
-        {
-            #region Types
-            /// <summary>
-            /// Possible connection states for a camera.
-            /// </summary>
-            [Flags]
-            public enum ConnectionStates
-            {
-                /// <summary>Camera is connected.</summary>
-                Connected = 0x01,
-                /// <summary>Camera is disconnected.</summary>
-                Disconnected = 0x02,
-            };
-            #endregion
-
-            #region Constants
-            /// <summary>Suffix to identify the property with the parameter descriptor.</summary>
-            public const string DescriptorSuffix = "Desc";
-            /// <summary>Prefix to identify a possible Auto* parameter.</summary>
-            private const string AutoPrefix = "Auto";
-            #endregion
-
-            #region Public Properties
-            /// <summary>
-            /// Type of the parameter.
-            /// </summary>
-            /// <remarks>
-            /// Common types are: bool, int, float, string, enum/list
-            /// </remarks>
-            public Type Type { get; set; }
-            /// <summary>Name of the parameter.</summary>
-            public string Name { get; internal set; }
-            /// <summary>Value of the parameter.</summary>
-            /// <remarks>May be null if the parameter is not readable.</remarks>
-            public object Value { get; set; }
-            /* GUI */
-            /// <summary>Group name.</summary>
-            /// <remarks>Currently unused. May be used by GUI applications to group parameters.</remarks>
-            public string GroupName { get; set; }
-            /// <summary>Description of the parameter.</summary>
-            /// <remarks>May be displayed by GUI applications, e.g. in form of a tool tip, to help users.</remarks>
-            public string Description { get; set; }
-            /// <summary>Unit of the parameter value.</summary>
-            /// <example>For example: "mm", "px", "%", "1/s"</example>
-            public string Unit { get; set; }
-            /* Flags */
-            /// <summary>Indicates if there is a corresponding Auto* parameter.</summary>
-            /// <remarks>
-            /// This property is set internally in <see cref="GetParameter"/>.
-            /// Rename to HasAutoParameter?
-            /// </remarks>
-            public bool SupportsAutoMode { get; internal set; }
-            /// <summary>Indicates if the parameter is currently readable.</summary>
-            /// <remarks>Readability may change due to Connect/Disconnect. The ParamDesc will not be updated.</remarks>
-            public bool IsReadable { get; internal set; }
-            /// <summary>Indicates if the parameter is currently writable.</summary>
-            /// <remarks>Writability may change due to Connect/Disconnect. The ParamDesc will not be updated.</remarks>
-            public bool IsWritable { get; internal set; }
-            /// <summary>Defines when the parameter is readable.</summary>
-            /// <remarks>Will be set only in the camera wrapper implementation.</remarks>
-            public ConnectionStates ReadableWhen { internal get; set; }
-            /// <summary>Defines when the parameter is writable.</summary>
-            /// <remarks>Will be set only in the camera wrapper implementation.</remarks>
-            public ConnectionStates WritableWhen { internal get; set; }
-            /* Dependency resolution */
-            // public Setting dependsOn / overrides
-            // public Setting setAfter
-            #endregion
-
-            #region Constructors
-            /// <summary>
-            /// Default constructor. Does nothing.
-            /// </summary>
-            public ParamDesc() { }
-
-            /// <summary>
-            /// Copy constructor. Copies all properties from <paramref name="other"/>.
-            /// </summary>
-            /// <param name="other">The <see cref="ParamDesc"/> object to be copied.</param>
-            public ParamDesc(ParamDesc other)
-            {
-                this.Type = other.Type;
-                this.Name = other.Name;
-                this.Value = other.Value;
-                /* GUI */
-                this.GroupName = other.GroupName;
-                this.Description = other.Description;
-                this.Unit = other.Unit;
-                /* Flags */
-                this.SupportsAutoMode = other.SupportsAutoMode;
-                this.IsReadable = other.IsReadable;
-                this.IsWritable = other.IsWritable;
-                this.ReadableWhen = other.ReadableWhen;
-                this.WritableWhen = other.WritableWhen;
-            }
-            #endregion
-
-            #region Public Methods
-            /// <summary>
-            /// Decide if the ParamDesc is an Auto*-parameter.
-            /// </summary>
-            /// <returns></returns>
-            /// <remarks>The test is only based on the name.</remarks>
-            public bool IsAutoParameter()
-            {
-                return ParamDesc.IsAutoParameterName(this.Name);
-            }
-            /// <summary>
-            /// Decide if a parameter name is an Auto*-parameter.
-            /// </summary>
-            /// <param name="paramName">The parameter name.</param>
-            /// <returns></returns>
-            /// <remarks>The test is only based on the name.</remarks>
-            public static bool IsAutoParameterName(string paramName)
-            {
-                return paramName.StartsWith(AutoPrefix);
-            }
-
-            /// <summary>
-            /// Get the Auto*-parameter name for a the ParamDesc.
-            /// </summary>
-            /// <returns></returns>
-            /// <remarks>If the ParamDesc is already an Auto*-parameter then its own name is returned.</remarks>
-            public string GetAutoParameterName()
-            {
-                return ParamDesc.GetAutoParameterName(this.Name);
-            }
-            /// <summary>
-            /// Get the Auto*-parameter name for a given base parameter name.
-            /// </summary>
-            /// <param name="paramName">The parameter name.</param>
-            /// <returns></returns>
-            /// <remarks>If <paramref name="paramName"/> is already an Auto*-parameter name the unmodified name is returned.</remarks>
-            public static string GetAutoParameterName(string paramName)
-            {
-                if (IsAutoParameterName(paramName))
-                {
-                    return paramName;
-                }
-                return ParamDesc.AutoPrefix + paramName;
-            }
-
-            /// <summary>
-            /// Get the base parameter name for the ParamDesc.
-            /// </summary>
-            /// <returns></returns>
-            /// <remarks>If the ParamDesc is not an Auto*-parameter then its own name is returned.</remarks>
-            public string GetBaseParameterName()
-            {
-                return ParamDesc.GetBaseParameterName(this.Name);
-            }
-            /// <summary>
-            /// Get the base parameter name for a given Auto*-parameter name.
-            /// </summary>
-            /// <param name="paramName">The parameter name.</param>
-            /// <returns></returns>
-            /// <remarks>If <paramref name="paramName"/> is not an Auto*-parameter name the unmodified name is returned.</remarks>
-            public static string GetBaseParameterName(string paramName)
-            {
-                if (!IsAutoParameterName(paramName))
-                {
-                    return paramName;
-                }
-                return paramName.Substring(ParamDesc.AutoPrefix.Length);
-            }
-            /// <summary>
-            /// Provides a human-readable representation of the parameter descriptor.
-            /// </summary>
-            /// <returns>String representation of the parameter descriptor.</returns>
-            public override string ToString()
-            {
-                object value = (null == this.Value)
-                    ? "n/a"
-                    : this.Value;
-                List<char> flagsList = new List<char>();
-                if (this.SupportsAutoMode)
-                {
-                    flagsList.Add('A');
-                }
-                string flags = flagsList.Count == 0
-                    ? "-"
-                    : string.Join(",", flagsList);
-
-
-                return String.Format("{0,-9} = {1}\t{2,-7}\t[{3}]",
-                    this.Name,
-                    value,
-                    this.Type.Name,
-                    flags
-                    );
-            }
-            /// <summary>
-            /// Provides a human-readable representation of a list of parameter descriptors.
-            /// </summary>
-            /// <returns>String representation of the parameter descriptors.</returns>
-            public static string ToString(List<ParamDesc> list)
-            {
-                /* TODO:
-                 * - sort alphabetically, or by group
-                 * - make tabular layout (find longest string in each column, etc.)
-                 */
-                StringBuilder sb = new StringBuilder();
-                foreach (var item in list)
-                {
-                    sb.AppendLine(item.ToString());
-                }
-                return sb.ToString();
-            }
-            #endregion
-
-            #region Factory Methods to Build Specific Param Descs in C++/CLI
-            /// <summary>
-            /// Create an int range parameter descriptor.
-            /// </summary>
-            /// <param name="min">Minimum value.</param>
-            /// <param name="max">Maximum value.</param>
-            /// <remarks>This is a work-around for a compiler bug in VS2012 C++/CLI.</remarks>
-            /// <returns>Created range parameter descriptor.</returns>
-            public static ParamDesc<int> BuildRangeParamDesc(int min, int max)
-            {
-                return new RangeParamDesc<int>(min, max);
-            }
-
-            /// <summary>
-            /// Get the min and max values of an int range parameter descriptor.
-            /// </summary>
-            /// <param name="min">Minimum value.</param>
-            /// <param name="max">Maximum value.</param>
-            /// <remarks>This is a work-around for a compiler bug in VS2012 C++/CLI.</remarks>
-            public static void GetRangeParamDescMinMax(ParamDesc<int> paramDesc, out int min, out int max)
-            {
-                if (!(paramDesc is RangeParamDesc<int>))
-                {
-                    throw new ArgumentException("Argument paramDesc has the wrong type. Must be RangeParamDesc<int>.");
-                }
-
-                RangeParamDesc<int> rpd = (RangeParamDesc<int>)paramDesc;
-                min = rpd.Min;
-                max = rpd.Max;
-            }
-
-            /// <summary>
-            /// Create a uint range parameter descriptor.
-            /// </summary>
-            /// <param name="min">Minimum value.</param>
-            /// <param name="max">Maximum value.</param>
-            /// <remarks>This is a work-around for a compiler bug in VS2012 C++/CLI.</remarks>
-            /// <returns>Created range parameter descriptor.</returns>
-            public static ParamDesc<uint> BuildRangeParamDesc(uint min, uint max)
-            {
-                return new RangeParamDesc<uint>(min, max);
-            }
-
-            /// <summary>
-            /// Get the min and max values of a uint range parameter descriptor.
-            /// </summary>
-            /// <param name="min">Minimum value.</param>
-            /// <param name="max">Maximum value.</param>
-            /// <remarks>This is a work-around for a compiler bug in VS2012 C++/CLI.</remarks>
-            public static void GetRangeParamDescMinMax(ParamDesc<uint> paramDesc, out uint min, out uint max)
-            {
-                if (!(paramDesc is RangeParamDesc<uint>))
-                {
-                    throw new ArgumentException("Argument paramDesc has the wrong type. Must be RangeParamDesc<uint>.");
-                }
-
-                RangeParamDesc<uint> rpd = (RangeParamDesc<uint>)paramDesc;
-                min = rpd.Min;
-                max = rpd.Max;
-            }
-
-            /// <summary>
-            /// Create a float range parameter descriptor.
-            /// </summary>
-            /// <param name="min">Minimum value.</param>
-            /// <param name="max">Maximum value.</param>
-            /// <remarks>This is a work-around for a compiler bug in VS2012 C++/CLI.</remarks>
-            /// <returns>Created range parameter descriptor.</returns>
-            public static ParamDesc<float> BuildRangeParamDesc(float min, float max)
-            {
-                return new RangeParamDesc<float>(min, max);
-            }
-
-            /// <summary>
-            /// Get the min and max values of a float range parameter descriptor.
-            /// </summary>
-            /// <param name="min">Minimum value.</param>
-            /// <param name="max">Maximum value.</param>
-            /// <remarks>This is a work-around for a compiler bug in VS2012 C++/CLI.</remarks>
-            public static void GetRangeParamDescMinMax(ParamDesc<float> paramDesc, out float min, out float max)
-            {
-                if (!(paramDesc is RangeParamDesc<float>))
-                {
-                    throw new ArgumentException("Argument paramDesc has the wrong type. Must be RangeParamDesc<float>.");
-                }
-
-                RangeParamDesc<float> rpd = (RangeParamDesc<float>)paramDesc;
-                min = rpd.Min;
-                max = rpd.Max;
-            }
-
-            /// <summary>
-            /// Create an int list parameter descriptor.
-            /// </summary>
-            /// <param name="allowedValues">List of allowed values.</param>
-            /// <param name="format">Formatting of the numbers.</param>
-            /// <remarks>This is a work-around for a compiler bug in VS2012 C++/CLI.</remarks>
-            /// <returns>Created list parameter descriptor.</returns>
-            public static ParamDesc<int> BuildListParamDesc(List<int> allowedValues, string format = null)
-            {
-                return new ListParamDesc<int>(allowedValues, format);
-            }
-
-            /// <summary>
-            /// Create a float list parameter descriptor.
-            /// </summary>
-            /// <param name="allowedValues">List of allowed values.</param>
-            /// <param name="format">Formatting of the numbers.</param>
-            /// <remarks>This is a work-around for a compiler bug in VS2012 C++/CLI.</remarks>
-            /// <returns>Created list parameter descriptor.</returns>
-            public static ParamDesc<float> BuildListParamDesc(List<float> allowedValues, string format = null)
-            {
-                return new ListParamDesc<float>(allowedValues, format);
-            }
-
-            /// <summary>
-            /// Create a list parameter descriptor from an enum.
-            /// </summary>
-            /// <param name="enumType">Type parameter.</param>
-            /// <remarks>This is a work-around for a compiler bug in VS2012 C++/CLI.</remarks>
-            /// <returns>Created list parameter descriptor.</returns>
-            public static ParamDesc<string> BuildListParamDesc(Type enumType)
-            {
-                return new ListParamDesc<string>(enumType);
-            }
-
-            /// <summary>
-            /// Create a list parameter descriptor from a list of strings.
-            /// </summary>
-            /// <param name="allowedValues">List of allowed values.</param>
-            /// <remarks>This is a work-around for a compiler bug in VS2012 C++/CLI.</remarks>
-            /// <returns>Created list parameter descriptor.</returns>
-            public static ParamDesc<string> BuildListParamDesc(List<string> allowedValues)
-            {
-                return new ListParamDesc<string>(allowedValues);
-            }
-            #endregion
-        }
-        /// <summary>
-        /// Identifies a parameter descriptor which can validate values.
-        /// </summary>
-        public interface IParamDescWithValidator
-        {
-            /// <summary>
-            /// Validation method for parameter values.
-            /// </summary>
-            /// <param name="value">Parameter value to be tested.</param>
-            /// <returns><c>true</c> if <paramref name="value"/> is valid, <c>false</c> otherwise.</returns>
-            bool IsValid(object value);
-        }
-
-        /// <summary>
-        /// Identifies a parameter descriptor which has a list of allowed values.
-        /// </summary>
-        /// <seealso cref="ListParamDesc&lt;T&gt;"/>
-        /// <seealso cref="IRangeParamDesc&lt;T&gt;"/>
-        public interface IListParamDesc : IParamDescWithValidator
-        {
-            /// <summary>List of allowed values for this parameter.</summary>
-            List<string> AllowedValues { get; /*internal set;*/ }
-            /// <summary>
-            /// Validation method for string parameters.
-            /// </summary>
-            /// <param name="value">Parameter value to be tested.</param>
-            /// <returns><c>true</c> if <paramref name="value"/> is in AllowedValues, <c>false</c> otherwise.</returns>
-            bool IsValid(string value);
-
-            Type GetListType();
-        }
-
-        /// <summary>
-        /// Identifies a parameter descriptor which has a range of allowed values.
-        /// </summary>
-        /// <remarks>This is just a marker interface used for polymorphism.</remarks>
-        /// <seealso cref="RangeParamDesc&lt;T&gt;"/>
-        /// <seealso cref="IListParamDesc"/>
-        public interface IRangeParamDesc : IParamDescWithValidator { }
-
-        /// <summary>
-        /// Identifies a generic parameter descriptor which has an inclusive range of allowed values.
-        /// </summary>
-        /// <typeparam name="T">The type of the parameter's value.</typeparam>
-        /// <seealso cref="RangeParamDesc&lt;T&gt;"/>
-        /// <seealso cref="IListParamDesc"/>
-        public interface IRangeParamDesc<T> : IRangeParamDesc
-        {
-            /// <summary>Inclusive minimum of the valid range.</summary>
-            T Min { get; /*set;*/ }
-            /// <summary>Inclusive maximum of the valid range.</summary>
-            T Max { get; /*set;*/ }
-            /// <summary>
-            /// Validation method for parameter values.
-            /// </summary>
-            /// <param name="value">Parameter value to be tested.</param>
-            /// <returns><c>true</c> if <paramref name="value"/> is valid, <c>false</c> otherwise.</returns>
-            bool IsValid(T value);
-        }
-
-        /// <summary>
-        /// Implementation of a basic generic parameter descriptor.
-        /// </summary>
-        /// <typeparam name="T">The type of the parameter's value.</typeparam>
-        /// <remarks>The only difference to <see cref="ParamDesc"/> is that Value is typed.</remarks>
-        /// <seealso cref="ParamDesc"/>
-        /// <seealso cref="ListParamDesc&lt;T&gt;"/>
-        /// <seealso cref="RangeParamDesc&lt;T&gt;"/>
-        /// <seealso cref="GetParameter"/>
-        /// <seealso cref="GetParameters"/>
-        /// <seealso cref="SetParameter"/>
-        /// <seealso cref="SetParameters"/>
-        public class ParamDesc<T> : ParamDesc
-        {
-            #region Constructors
-            /// <summary>
-            /// Default c'tor.
-            /// 
-            /// Only calls base c'tor.
-            /// </summary>
-            public ParamDesc()
-                : base()
-            { }
-            /// <summary>
-            /// Copy c'tor. Copies all properties from <paramref name="other"/> and sets type according to own type parameter.
-            /// </summary>
-            /// <param name="other">The <see cref="ParamDesc"/> object to be copied.</param>
-            public ParamDesc(ParamDesc other)
-                : base(other)
-            {
-                this.Type = typeof(T);
-            }
-            #endregion
-
-            #region Public Properties
-            /// <summary>Value of the parameter (typed).</summary>
-            /// <remarks>May be null if the parameter is not readable.</remarks>
-            public new T Value
-            {
-                get
-                {
-                    var tmp = base.Value;
-                    return (null == tmp)
-                        ? default(T)
-                        : (T)tmp;
-                }
-                set { base.Value = value; }
-            }
-            #endregion
-        }
-
-        /// <summary>
-        /// A generic parameter descriptor which has a list of allowed values.
-        /// 
-        /// Implementation of IListParamDesc.
-        /// </summary>
-        /// <typeparam name="T">The type of the parameter's value.</typeparam>
-        /// <seealso cref="IListParamDesc"/>
-        /// <seealso cref="ParamDesc"/>
-        /// <seealso cref="ParamDesc&lt;T&gt;"/>
-        /// <seealso cref="RangeParamDesc&lt;T&gt;"/>
-        /// <seealso cref="GetParameter"/>
-        /// <seealso cref="GetParameters"/>
-        /// <seealso cref="SetParameter"/>
-        /// <seealso cref="SetParameters"/>
-        public class ListParamDesc<T> : ParamDesc<T>, IListParamDesc
-        {
-            #region IListParamDesc interface
-            /// <summary>List of allowed values for this parameter.</summary>
-            public List<string> AllowedValues { get; internal set; }
-            /// <summary>
-            /// Validation method for string parameters.
-            /// </summary>
-            /// <param name="value">Parameter value to be tested.</param>
-            /// <returns><c>true</c> if <paramref name="value"/> is in AllowedValues, <c>false</c> otherwise.</returns>
-            public bool IsValid(string value)
-            {
-                if (null == AllowedValues || AllowedValues.Count == 0)
-                {
-                    return false;
-                }
-                return AllowedValues.Contains(value);
-            }
-            #endregion
-
-            #region Constructors
-            /// <summary>Default constructor.</summary>
-            /// <remarks>If using C++/CLI and VS2012 or lower, use the proper variant of ParamDesc.BuildListParamDesc to construct the desired object.</remarks>
-            public ListParamDesc() : base() { }
-
-            /// <summary>
-            /// Constructor from Enum type.
-            /// 
-            /// This constructor gets <c>AllowedValues</c> from the passed System.Enum type.
-            /// Use this for restricted parameters (i.e. with underlying enums and the like).
-            /// </summary>
-            /// <param name="enumType">Type parameter.</param>
-            /// <exception cref="ArgumentException">If <paramref name="enumType"/> is not an Enum.</exception>
-            /// <remarks>If using C++/CLI and VS2012 or lower, use <see cref="ParamDesc.BuildListParamDesc(Type)"/> to construct the desired object.</remarks>
-            public ListParamDesc(Type enumType)
-                : base()
-            {
-                if (!enumType.IsEnum)
-                {
-                    throw new ArgumentException();
-                }
-
-                this.AllowedValues = new List<string>(Enum.GetNames(enumType));
-            }
-
-            /// <summary>
-            /// Constructor from list of values.
-            /// 
-            /// This constructor gets <c>AllowedValues</c> as a parameter.
-            /// </summary>
-            /// <param name="allowedValues">List of allowed values.</param>
-            /// <remarks>If using C++/CLI and VS2012 or lower, use <see cref="ParamDesc.BuildListParamDesc(List&lt;string&gt;)"/> to construct the desired object.</remarks>
-            public ListParamDesc(List<string> allowedValues)
-                : base()
-            {
-                this.AllowedValues = new List<string>(allowedValues);
-            }
-
-            /// <summary>
-            /// Constructor from list of values.
-            /// 
-            /// This constructor gets <c>AllowedValues</c> as a parameter.
-            /// </summary>
-            /// <param name="allowedValues">List of allowed values.</param>
-            /// <param name="format">Formatting of the float numbers.</param>
-            /// <remarks>If using C++/CLI and VS2012 or lower, use <see cref="ParamDesc.BuildListParamDesc(List&lt;float&gt;, string)"/> to construct the desired object.</remarks>
-            public ListParamDesc(List<float> allowedValues, string format = null)
-                : base()
-            {
-                this.AllowedValues = new List<string>(allowedValues.Count);
-                if (null == format)
-                {
-                    foreach (var item in allowedValues)
-                    {
-                        AllowedValues.Add(item.ToString(System.Globalization.CultureInfo.InvariantCulture));
-                    }
-                }
-                else
-                {
-                    foreach (var item in allowedValues)
-                    {
-                        AllowedValues.Add(item.ToString(format, System.Globalization.CultureInfo.InvariantCulture));
-                    }
-                }
-            }
-
-            /// <summary>
-            /// Constructor from list of values.
-            /// 
-            /// This constructor gets <c>AllowedValues</c> as a parameter.
-            /// </summary>
-            /// <param name="allowedValues">List of allowed values.</param>
-            /// <param name="format">Formatting of the float numbers.</param>
-            /// <remarks>If using C++/CLI and VS2012 or lower, use <see cref="ParamDesc.BuildListParamDesc(List&lt;int&gt;, string)"/> to construct the desired object.</remarks>
-            public ListParamDesc(List<int> allowedValues, string format = null)
-                : base()
-            {
-                this.AllowedValues = new List<string>(allowedValues.Count);
-                if (null == format)
-                {
-                    foreach (var item in allowedValues)
-                    {
-                        AllowedValues.Add(item.ToString(System.Globalization.CultureInfo.InvariantCulture));
-                    }
-                }
-                else
-                {
-                    foreach (var item in allowedValues)
-                    {
-                        AllowedValues.Add(item.ToString(format, System.Globalization.CultureInfo.InvariantCulture));
-                    }
-                }
-            }
-            #endregion
-
-            #region Public Methods
-            /// <summary>
-            /// Validation method for parameter values.
-            /// </summary>
-            /// <param name="value">Parameter value to be tested.</param>
-            /// <returns><c>true</c> if <paramref name="value"/> is valid, <c>false</c> otherwise.</returns>
-            /// <exception cref="InvalidCastException">The parameter type is not compatible with this ParamDesc.</exception>
-            public bool IsValid(object value)
-            {
-                Type valueType = value.GetType();
-
-                // If parameter and value are enum types, then they also must be of the same enum type
-                if (this.Type.IsEnum && valueType.IsEnum)
-                {
-                    return valueType == this.Type;
-                }
-
-                string valueAsString = GetAsGoodString(value);
-                T castedValue = default(T);
-
-                bool isTypeConvertible = false;
-                if (value is string)
-                {
-                    isTypeConvertible = true; // We assume that strings are always convertible
-                }
-                else
-                {
-                    try
-                    {
-                        castedValue = (T)Convert.ChangeType(value, this.Type, CultureInfo.InvariantCulture);
-                        isTypeConvertible = (null != castedValue);
-                    }
-                    catch (ArgumentNullException)
-                    { /* empty */ }
-                    catch (FormatException)
-                    { /* empty */ }
-                    catch (InvalidCastException)
-                    { /* empty */ }
-                    catch (OverflowException)
-                    { /* empty */ }
-                }
-
-                if (!isTypeConvertible)
-                {
-                    throw new InvalidCastException("Cast failed and returned null.");
-                }
-
-                // Compare casted value against all allowed values
-                valueAsString = valueAsString.ToLower();
-                foreach (var item in AllowedValues)
-                {
-                    if (value is string)
-                    {
-                        if (item.ToLower() == valueAsString)
-                        {
-                            return true;
-                        }
-                    }
-                    else
-                    {
-
-
-                        if (this.Type == typeof(Point2i))
-                        {
-                            string[] stringValue = item.Split('x');
-                            Point2i point = new Point2i(int.Parse(stringValue[0]), int.Parse(stringValue[1]));
-                            if (point.Equals(castedValue))
-                            {
-                                return true;
-                            }
-                        }
-                        else
-                        {
-                            T castedItem = (T)Convert.ChangeType(item, this.Type, CultureInfo.InvariantCulture);
-                            if (castedItem.Equals(castedValue))
-                            {
-                                return true;
-                            }
-                        }
-                    }
-                }
-
-                return false;
-            }
-            /// <summary>
-            /// Provides a human-readable representation of the parameter descriptor.
-            /// </summary>
-            /// <returns>String representation of the parameter descriptor.</returns>
-            public override string ToString()
-            {
-                string allowedValuesAsString;
-
-                if (AllowedValues == null || AllowedValues.Count < 1)
-                {
-                    allowedValuesAsString = "N/A";
-                }
-                else
-                {
-                    allowedValuesAsString = string.Join(",", AllowedValues);
-                }
-
-                return base.ToString() + "\t{" + allowedValuesAsString + "}";
-            }
-
-            public Type GetListType()
-            {
-                return typeof(T);
-            }
-            #endregion
-        }
-
-        /// <summary>
-        /// A generic parameter descriptor which has a range of allowed values.
-        /// 
-        /// Implementation of <see cref="IRangeParamDesc&lt;T&gt;"/>.
-        /// </summary>
-        /// <typeparam name="T">The type of the parameter's value. Must have a default Comparer.</typeparam>
-        /// <seealso cref="IRangeParamDesc&lt;T&gt;"/>
-        /// <seealso cref="ParamDesc"/>
-        /// <seealso cref="ParamDesc&lt;T&gt;"/>
-        /// <seealso cref="ListParamDesc&lt;T&gt;"/>
-        /// <seealso cref="GetParameter"/>
-        /// <seealso cref="GetParameters"/>
-        /// <seealso cref="SetParameter"/>
-        /// <seealso cref="SetParameters"/>
-        public class RangeParamDesc<T> : ParamDesc<T>, IRangeParamDesc<T>
-        {
-            #region IRangeParamDesc interface
-            /// <summary>Inclusive minimum of the valid range.</summary>
-            public T Min { get; internal set; }
-            /// <summary>Inclusive maximum of the valid range.</summary>
-            public T Max { get; internal set; }
-            /// <summary>
-            /// Validation method for parameter values.
-            /// </summary>
-            /// <param name="value">Parameter value to be tested.</param>
-            /// <returns><c>true</c> if <paramref name="value"/> is valid, <c>false</c> otherwise.</returns>
-            public bool IsValid(T value)
-            {
-                string msgOutOfRange = String.Format("Value {0} exceeds the parameter's range [{1}-{2}].", value, Min, Max);
-                T castVal = (T)value;
-                Comparer<T> comp = Comparer<T>.Default;
-                if (comp.Compare(castVal, Min) < 0) // x < y
-                {
-                    log.Debug(msgOutOfRange);
-                    return false;
-                }
-                if (comp.Compare(castVal, Max) > 0) // x > y
-                {
-                    log.Debug(msgOutOfRange);
-                    return false;
-                }
-
-                return true;
-            }
-            #endregion
-
-            #region Constructor
-            /// <summary>
-            /// Constructor with min and max parameters.
-            /// </summary>
-            /// <remarks>If using C++/CLI and VS2012 or lower, use ParamDesc.BuildRangeParamDesc of the proper type to construct the desired object.</remarks>
-            public RangeParamDesc(T min, T max)
-                : base()
-            {
-                this.Min = min;
-                this.Max = max;
-            }
-            #endregion
-
-            #region Public Methods
-            /// <summary>
-            /// Validation method for parameter values.
-            /// </summary>
-            /// <param name="value">Parameter value to be tested.</param>
-            /// <returns><c>true</c> if <paramref name="value"/> is valid, <c>false</c> otherwise.</returns>
-            public bool IsValid(object value)
-            {
-                return IsValid((T)value);
-            }
-            /// <summary>
-            /// Provides a human-readable representation of the parameter descriptor.
-            /// </summary>
-            /// <returns>String representation of the parameter descriptor.</returns>
-            public override string ToString()
-            {
-                string suffix = "";
-                bool isValid = true;
-                if (Min == null && Max == null)
-                {
-                    isValid = false;
-                }
-                if (Min.Equals(Max))
-                {
-                    isValid = false;
-                }
-
-                suffix = isValid
-                    ? Min + "-" + Max
-                    : "N/A";
-
-                return base.ToString() + "\t[" + suffix + "]"; ;
-            }
-            #endregion
-        }
-
-        /// <summary>
-        /// A parameter descriptor for the specification of multiple filenames.
-        /// </summary>     
-        /// <seealso cref="ParamDesc"/>
-        /// <seealso cref="IParamDescWithValidator"/>
-        /// <seealso cref="GetParameter"/>
-        /// <seealso cref="GetParameters"/>
-        /// <seealso cref="SetParameter"/>
-        /// <seealso cref="SetParameters"/>
-        public class MultiFileParamDesc : ParamDesc, IParamDescWithValidator
-        {
-            #region Constructors
-            /// <summary>Default constructor.</summary>
-            public MultiFileParamDesc() : base() { }
-            #endregion
-
-            #region Public Methods
-            /// <summary>
-            /// Validation method for parameter values.
-            /// </summary>
-            /// <param name="value">Parameter value to be tested.</param>
-            /// <returns><c>true</c> if <paramref name="value"/> is valid, <c>false</c> otherwise.</returns>
-            public bool IsValid(object value)
-            {
-                if (!(value is List<string>))
-                {
-                    return false;
-                }
-
-                foreach (string path in (List<String>)value)
-                {
-                    if (!File.Exists(path))
-                    {
-                        return false;
-                    }
-                }
-
-                return true;
-            }
-            #endregion
-        }
-        #endregion
-
->>>>>>> 04755445
         #region Events
         /// <summary>Raised before a camera will be connected.</summary>
         public event ConnectionHandler OnConnecting;
@@ -2168,19 +1316,11 @@
         private void SetPropertyValue(string name, object value)
         {
             PropertyInfo pi = this.GetType().GetProperty(name);
-<<<<<<< HEAD
-            if(pi != null)
-            {
-                object myItem = Convert.ChangeType(value, pi.PropertyType, CultureInfo.InvariantCulture);
+            object myItem = Convert.ChangeType(value, pi.PropertyType, CultureInfo.InvariantCulture);
+
+            try
+            {
                 pi.SetValue(this, myItem, new object[] { });
-                log.InfoFormat("{0}: {1} <- {2}", this.Name, name, myItem);
-            }
-=======
-            object myItem = Convert.ChangeType(value, pi.PropertyType, CultureInfo.InvariantCulture);
-
-            try
-            {
-                pi.SetValue(this, myItem, new object[] { });
             }
             catch (TargetInvocationException e)
             {
@@ -2188,7 +1328,6 @@
             }
 
             log.InfoFormat("{0}: {1} <- {2}", this.Name, name, myItem);
->>>>>>> 04755445
         }
         #endregion
         #endregion
