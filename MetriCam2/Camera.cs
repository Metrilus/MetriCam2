--- conflicted
+++ resolved
@@ -158,31 +158,11 @@
             get { return GetType().Name; }
         }
 
-<<<<<<< HEAD
-        /// <summary>Name of camera model.</summary>
-        public virtual string Model
-        {
-            get { return modelName; }
-        }
-=======
-        private ParamDesc<string> ModelDesc
-        {
-            get
-            {
-                return new ParamDesc<string>()
-                {
-                    Description = "Camera model name.",
-                    ReadableWhen = ParamDesc.ConnectionStates.Connected | ParamDesc.ConnectionStates.Disconnected,
-                };
-            }
-        }
-
         /// <summary>
         /// The camera's model name.
         /// </summary>
         /// <remarks>Default is empty string. The actual model will usually be known after <see cref="Connect"/>.</remarks>
         public string Model { get; protected set; }
->>>>>>> b0b04ac2
 
         /// <summary>Serial number of the camera.</summary>
         /// <remarks>
