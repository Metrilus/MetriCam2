﻿<?xml version="1.0" encoding="utf-8"?>
<Project ToolsVersion="4.0" DefaultTargets="Build" xmlns="http://schemas.microsoft.com/developer/msbuild/2003">
  <Import Project="..\MetrilusReferencesVersions.props" />
  <Import Project="$(MSBuildExtensionsPath)\$(MSBuildToolsVersion)\Microsoft.Common.props" Condition="Exists('$(MSBuildExtensionsPath)\$(MSBuildToolsVersion)\Microsoft.Common.props')" />
  <PropertyGroup>
    <Configuration Condition=" '$(Configuration)' == '' ">Debug</Configuration>
    <Platform Condition=" '$(Platform)' == '' ">AnyCPU</Platform>
    <ProjectGuid>{342F049E-668B-4351-B21D-75E4BEF5A1E4}</ProjectGuid>
    <OutputType>Library</OutputType>
    <AppDesignerFolder>Properties</AppDesignerFolder>
    <RootNamespace>MetriCam2</RootNamespace>
    <AssemblyName>MetriCam2</AssemblyName>
    <TargetFrameworkVersion>v4.0</TargetFrameworkVersion>
    <FileAlignment>512</FileAlignment>
    <TargetFrameworkProfile />
    <BaseIntermediateOutputPath>obj_netFramework\</BaseIntermediateOutputPath>
  </PropertyGroup>
  <PropertyGroup Condition="'$(Configuration)|$(Platform)' == 'Debug|AnyCPU'">
    <DebugSymbols>true</DebugSymbols>
    <OutputPath>..\bin\Debug\</OutputPath>
    <DefineConstants>DEBUG;TRACE</DefineConstants>
    <AllowUnsafeBlocks>false</AllowUnsafeBlocks>
    <TreatWarningsAsErrors>true</TreatWarningsAsErrors>
    <DebugType>full</DebugType>
    <PlatformTarget>AnyCPU</PlatformTarget>
    <ErrorReport>prompt</ErrorReport>
    <CodeAnalysisRuleSet>MinimumRecommendedRules.ruleset</CodeAnalysisRuleSet>
    <Prefer32Bit>false</Prefer32Bit>
  </PropertyGroup>
  <PropertyGroup Condition="'$(Configuration)|$(Platform)' == 'Release|AnyCPU'">
    <OutputPath>..\bin\Release\</OutputPath>
    <DefineConstants>TRACE</DefineConstants>
    <AllowUnsafeBlocks>false</AllowUnsafeBlocks>
    <Optimize>true</Optimize>
    <TreatWarningsAsErrors>true</TreatWarningsAsErrors>
    <DebugType>pdbonly</DebugType>
    <PlatformTarget>AnyCPU</PlatformTarget>
    <ErrorReport>prompt</ErrorReport>
    <CodeAnalysisRuleSet>MinimumRecommendedRules.ruleset</CodeAnalysisRuleSet>
    <Prefer32Bit>false</Prefer32Bit>
  </PropertyGroup>
  <ItemGroup>
    <Reference Include="Metrilus.Util">
      <HintPath>$(MetrilusUtilPath)Metrilus.Util.dll</HintPath>
    </Reference>
    <Reference Include="Newtonsoft.Json, Version=10.0.0.0, Culture=neutral, PublicKeyToken=30ad4fe6b2a6aeed, processorArchitecture=MSIL">
      <HintPath>..\packages\Newtonsoft.Json.10.0.3\lib\net40\Newtonsoft.Json.dll</HintPath>
    </Reference>
    <Reference Include="System" />
    <Reference Include="System.ComponentModel.DataAnnotations" />
    <Reference Include="System.Core" />
    <Reference Include="System.Drawing" />
    <Reference Include="System.Xml.Linq" />
    <Reference Include="System.Data.DataSetExtensions" />
    <Reference Include="Microsoft.CSharp" />
    <Reference Include="System.Data" />
    <Reference Include="System.Xml" />
  </ItemGroup>
  <ItemGroup>
    <Compile Include="..\SolutionAssemblyInfo.cs">
      <Link>SolutionAssemblyInfo.cs</Link>
    </Compile>
    <Compile Include="Attributes.cs" />
    <Compile Include="CameraManagement.cs" />
    <Compile Include="ChannelNames.cs" />
    <Compile Include="ChannelRegistry.cs" />
<<<<<<< HEAD
    <Compile Include="Enums.cs" />
=======
    <Compile Include="Exceptions\SettingsCombinationNotSupportedException.cs" />
>>>>>>> 04755445
    <Compile Include="Exceptions\ConnectionFailedException.cs" />
    <Compile Include="Exceptions\ExceptionBuilder.cs" />
    <Compile Include="Camera.cs" />
    <Compile Include="Exceptions\ImageAcquisitionFailedException.cs" />
    <Compile Include="Exceptions\MetriCam2Exception.cs" />
    <Compile Include="Exceptions\NativeDependencyMissingException.cs" />
    <Compile Include="Exceptions\ParameterNotSupportedException.cs" />
    <Compile Include="ExtensionMethods.cs" />
    <Compile Include="Localization.cs" />
    <Compile Include="MetriCamLocale.Designer.cs">
      <AutoGen>True</AutoGen>
      <DesignTime>True</DesignTime>
      <DependentUpon>MetriCamLocale.resx</DependentUpon>
    </Compile>
    <Compile Include="ParameterDescriptors.cs" />
    <Compile Include="Properties\AssemblyInfo.cs" />
    <Compile Include="Properties\Resources.Designer.cs">
      <AutoGen>True</AutoGen>
      <DesignTime>True</DesignTime>
      <DependentUpon>Resources.resx</DependentUpon>
    </Compile>
    <Compile Include="TypeConversion.cs" />
  </ItemGroup>
  <ItemGroup>
    <EmbeddedResource Include="MetriCamLocale.resx">
      <Generator>ResXFileCodeGenerator</Generator>
      <LastGenOutput>MetriCamLocale.Designer.cs</LastGenOutput>
    </EmbeddedResource>
    <EmbeddedResource Include="Properties\Resources.resx">
      <Generator>ResXFileCodeGenerator</Generator>
      <LastGenOutput>Resources.Designer.cs</LastGenOutput>
    </EmbeddedResource>
  </ItemGroup>
  <ItemGroup>
    <None Include="..\.licenseheader">
      <Link>.licenseheader</Link>
    </None>
    <None Include="packages.config" />
  </ItemGroup>
  <ItemGroup>
    <EmbeddedResource Include="Resources\DefaultIcon.ico" />
  </ItemGroup>
  <Import Project="$(MSBuildToolsPath)\Microsoft.CSharp.targets" />
  <!-- To modify your build process, add your task inside one of the targets below and uncomment it. 
       Other similar extension points exist, see Microsoft.Common.targets.
  <Target Name="BeforeBuild">
  </Target>
  <Target Name="AfterBuild">
  </Target>
  -->
</Project><|MERGE_RESOLUTION|>--- conflicted
+++ resolved
@@ -64,11 +64,8 @@
     <Compile Include="CameraManagement.cs" />
     <Compile Include="ChannelNames.cs" />
     <Compile Include="ChannelRegistry.cs" />
-<<<<<<< HEAD
     <Compile Include="Enums.cs" />
-=======
     <Compile Include="Exceptions\SettingsCombinationNotSupportedException.cs" />
->>>>>>> 04755445
     <Compile Include="Exceptions\ConnectionFailedException.cs" />
     <Compile Include="Exceptions\ExceptionBuilder.cs" />
     <Compile Include="Camera.cs" />
